--- conflicted
+++ resolved
@@ -8,16 +8,8 @@
       POSTGRES_USER: posthog
       POSTGRES_DB: posthog
   web:
-<<<<<<< HEAD
-    build:
-      context: .
-      dockerfile: production.Dockerfile
+    image: posthog/posthog:latest
     container_name: posthog_web
-    volumes:
-      - .:/code
-=======
-    image: posthog/posthog:latest
->>>>>>> a729309a
     ports:
       - "8000:8000"
     environment:
