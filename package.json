--- conflicted
+++ resolved
@@ -164,11 +164,7 @@
         "pmtiles": "^2.11.0",
         "postcss": "^8.4.31",
         "postcss-preset-env": "^9.3.0",
-<<<<<<< HEAD
-        "posthog-js": "1.215.4",
-=======
         "posthog-js": "1.215.5",
->>>>>>> 31d8403b
         "posthog-js-lite": "3.0.0",
         "prettier": "^2.8.8",
         "prop-types": "^15.7.2",
