--- conflicted
+++ resolved
@@ -3880,11 +3880,7 @@
     | 'linkedin-ads'
     | 'snapchat'
     | 'intercom'
-<<<<<<< HEAD
-    | 'mail'
-=======
     | 'email'
->>>>>>> 5ba443e8
 
 export interface IntegrationType {
     id: number
