--- conflicted
+++ resolved
@@ -3608,12 +3608,9 @@
 
 export enum SidePanelTab {
     Notebooks = 'notebook',
-<<<<<<< HEAD
     Canvas = 'canvas',
     Feedback = 'feedback',
-=======
     Support = 'support',
->>>>>>> 99de2ca9
     Docs = 'docs',
     Activation = 'activation',
     Settings = 'settings',
