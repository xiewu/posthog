--- conflicted
+++ resolved
@@ -2,12 +2,8 @@
 import api from 'lib/api'
 import { PropertyDefinition, PropertyFilterValue, SelectOption } from '~/types'
 import { propertyDefinitionsModelType } from './propertyDefinitionsModelType'
-<<<<<<< HEAD
-import dayjs from 'dayjs'
+import { dayjs } from 'lib/dayjs'
 import { reverseDateMapping } from 'lib/utils'
-=======
-import { dayjs } from 'lib/dayjs'
->>>>>>> 515787f6
 
 interface PropertySelectOption extends SelectOption {
     is_numerical?: boolean
