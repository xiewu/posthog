--- conflicted
+++ resolved
@@ -596,12 +596,8 @@
             expect(logic.values.allItems?.tiles).toHaveLength(2)
             expect(logic.values.insightTiles[0].insight!.filters.date_from).toEqual('-1d')
             expect(logic.values.insightTiles[0].insight!.filters.interval).toEqual('hour')
-<<<<<<< HEAD
             expect(logic.values.textTiles[0].text!.body).toEqual('I AM A TEXT') // unchanged and still present
-=======
-            expect(logic.values.textTiles[0].text!.body).toEqual('I AM A TEXT')
             expect(logic.values.insightTiles[0]!.last_refresh).toEqual('2012-04-01T00:00:00Z')
->>>>>>> 20bc4cab
         })
 
         it('can respond to external insight rename', async () => {
@@ -620,11 +616,7 @@
             expect(logic.values.insightTiles[0].insight!.name).toEqual('renamed')
             expect(logic.values.insightTiles[0].insight!.last_modified_at).toEqual('2021-04-01 12:00:00')
             expect(logic.values.insightTiles[0].insight!.description).toEqual(null)
-<<<<<<< HEAD
             expect(logic.values.textTiles[0].text!.body).toEqual('I AM A TEXT') // unchanged and still present
-=======
-            expect(logic.values.textTiles[0].text!.body).toEqual('I AM A TEXT')
->>>>>>> 20bc4cab
         })
 
         it('can respond to external insight update for an insight tile that is new on this dashboard', async () => {
@@ -791,21 +783,14 @@
             await expectLogic(logic, () => {
                 logic.actions.removeTile(TEXT_TILE)
             })
-<<<<<<< HEAD
-                .toDispatchActions([dashboardsModel.actionTypes.tileRemovedFromDashboard])
-                .toFinishAllListeners()
-
-            expect(logic.values.insightTiles).toHaveLength(2)
-            expect(logic.values.textTiles).toHaveLength(0)
-=======
                 .toFinishAllListeners()
                 .toDispatchActions([
                     dashboardsModel.actionTypes.tileRemovedFromDashboard,
                     logic.actionTypes.removeTileSuccess,
                 ])
 
+            expect(logic.values.insightTiles).toHaveLength(2)
             expect(logic.values.textTiles).toEqual([])
->>>>>>> 20bc4cab
         })
     })
 })
