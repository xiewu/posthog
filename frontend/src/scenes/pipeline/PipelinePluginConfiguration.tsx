--- conflicted
+++ resolved
@@ -45,11 +45,7 @@
     }
 
     if (loading && !plugin) {
-<<<<<<< HEAD
-        return <Spinner />
-=======
         return <SpinnerOverlay />
->>>>>>> 6f95082a
     }
 
     if (!plugin) {
@@ -125,22 +121,14 @@
                     label="Name"
                     info="Customising the name can be useful if multiple instances of the same type are used."
                 >
-<<<<<<< HEAD
-                    <LemonInput type="text" disabled={loading} />
-=======
                     <LemonInput type="text" disabled={loadingOrSubmitting} />
->>>>>>> 6f95082a
                 </LemonField>
                 <LemonField
                     name="description"
                     label="Description"
                     info="Add a description to share context with other team members"
                 >
-<<<<<<< HEAD
-                    <LemonInput type="text" disabled={loading} />
-=======
                     <LemonTextArea disabled={loadingOrSubmitting} />
->>>>>>> 6f95082a
                 </LemonField>
                 <LemonField name="enabled">
                     {({ value, onChange }) => (
@@ -148,11 +136,7 @@
                             label="Enabled"
                             onChange={() => onChange(!value)}
                             checked={value}
-<<<<<<< HEAD
-                            disabled={loading}
-=======
                             disabled={loadingOrSubmitting}
->>>>>>> 6f95082a
                         />
                     )}
                 </LemonField>
