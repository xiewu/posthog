import { useState } from 'react'
import { Form, Group } from 'kea-forms'
import { Row, Col, Radio, InputNumber, Popconfirm, Select, Tabs, Skeleton, Card } from 'antd'
import { useActions, useValues } from 'kea'
import { alphabet, capitalizeFirstLetter, humanFriendlyNumber } from 'lib/utils'
import { PropertyFilters } from 'lib/components/PropertyFilters/PropertyFilters'
import { LockOutlined } from '@ant-design/icons'
import { defaultEntityFilterOnFlag, featureFlagLogic } from './featureFlagLogic'
import { featureFlagLogic as enabledFeaturesLogic } from 'lib/logic/featureFlagLogic'
import { FeatureFlagInstructions, FeatureFlagPayloadInstructions } from './FeatureFlagInstructions'
import { PageHeader } from 'lib/components/PageHeader'
import './FeatureFlag.scss'
import {
    IconOpenInNew,
    IconCopy,
    IconDelete,
    IconPlus,
    IconPlusMini,
    IconSubArrowRight,
    IconErrorOutline,
    IconUnfoldLess,
    IconUnfoldMore,
} from 'lib/lemon-ui/icons'
import { Tooltip } from 'lib/lemon-ui/Tooltip'
import { SceneExport } from 'scenes/sceneTypes'
import { UTM_TAGS } from 'scenes/feature-flags/FeatureFlagSnippets'
import { LemonDivider } from 'lib/lemon-ui/LemonDivider'
import { groupsModel } from '~/models/groupsModel'
import { GroupsIntroductionOption } from 'lib/introductions/GroupsIntroductionOption'
import { userLogic } from 'scenes/userLogic'
import {
    AnyPropertyFilter,
    AvailableFeature,
    DashboardPlacement,
    EventsTableRowItem,
    PropertyFilterType,
    PropertyOperator,
    Resource,
    FeatureFlagType,
    SessionRecordingsTabs,
} from '~/types'
import { Link } from 'lib/lemon-ui/Link'
import { LemonButton } from 'lib/lemon-ui/LemonButton'
import { Field } from 'lib/forms/Field'
import { LemonTextArea } from 'lib/lemon-ui/LemonTextArea/LemonTextArea'
import { LemonInput } from 'lib/lemon-ui/LemonInput/LemonInput'
import { LemonCheckbox } from 'lib/lemon-ui/LemonCheckbox'
import { AlertMessage } from 'lib/lemon-ui/AlertMessage'
import { urls } from 'scenes/urls'
import { Spinner, SpinnerOverlay } from 'lib/lemon-ui/Spinner/Spinner'
import { router } from 'kea-router'
import { CopyToClipboardInline } from 'lib/components/CopyToClipboard'
import { Lettermark, LettermarkColor } from 'lib/lemon-ui/Lettermark'
import { FEATURE_FLAGS, INSTANTLY_AVAILABLE_PROPERTIES } from 'lib/constants'
import { LemonTag } from 'lib/lemon-ui/LemonTag/LemonTag'
import { ActivityLog } from 'lib/components/ActivityLog/ActivityLog'
import { ActivityScope } from 'lib/components/ActivityLog/humanizeActivity'
import { FeatureFlagsTabs } from './featureFlagsLogic'
import { allOperatorsToHumanName } from 'lib/components/DefinitionPopover/utils'
import { RecentFeatureFlagInsights } from './RecentFeatureFlagInsightsCard'
import { NotFound } from 'lib/components/NotFound'
import { cohortsModel } from '~/models/cohortsModel'
import { FeatureFlagAutoRollback } from './FeatureFlagAutoRollout'
import { LemonSelect } from '@posthog/lemon-ui'
import { EventsTable } from 'scenes/events'
import { isPropertyFilterWithOperator } from 'lib/components/PropertyFilters/utils'
import { featureFlagPermissionsLogic } from './featureFlagPermissionsLogic'
import { ResourcePermission } from 'scenes/ResourcePermissionModal'
import { PayGateMini } from 'lib/components/PayGateMini/PayGateMini'
import { JSONEditorInput } from 'scenes/feature-flags/JSONEditorInput'
import { ObjectTags } from 'lib/components/ObjectTags/ObjectTags'
import { tagsModel } from '~/models/tagsModel'
import { Dashboard } from 'scenes/dashboard/Dashboard'
import { dashboardLogic } from 'scenes/dashboard/dashboardLogic'
import { EmptyDashboardComponent } from 'scenes/dashboard/EmptyDashboardComponent'
import { FeatureFlagCodeExample } from './FeatureFlagCodeExample'
import { billingLogic } from 'scenes/billing/billingLogic'

export const scene: SceneExport = {
    component: FeatureFlag,
    logic: featureFlagLogic,
    paramsToProps: ({ params: { id } }): typeof featureFlagLogic['props'] => ({
        id: id && id !== 'new' ? parseInt(id) : 'new',
    }),
}

function focusVariantKeyField(index: number): void {
    setTimeout(
        () => document.querySelector<HTMLElement>(`.variant-form-list input[data-key-index="${index}"]`)?.focus(),
        50
    )
}

export function FeatureFlag({ id }: { id?: string } = {}): JSX.Element {
    const { props, featureFlag, featureFlagLoading, featureFlagMissing, isEditingFlag } = useValues(featureFlagLogic)
    const { featureFlags } = useValues(enabledFeaturesLogic)
    const { deleteFeatureFlag, editFeatureFlag, loadFeatureFlag, triggerFeatureFlagUpdate } =
        useActions(featureFlagLogic)

    const { addableRoles, unfilteredAddableRolesLoading, rolesToAdd, derivedRoles } = useValues(
        featureFlagPermissionsLogic({ flagId: featureFlag.id })
    )
    const { setRolesToAdd, addAssociatedRoles, deleteAssociatedRole } = useActions(
        featureFlagPermissionsLogic({ flagId: featureFlag.id })
    )

    const { tags } = useValues(tagsModel)
    const { hasAvailableFeature } = useValues(userLogic)

    // whether the key for an existing flag is being changed
    const [hasKeyChanged, setHasKeyChanged] = useState(false)

    const [activeTab, setActiveTab] = useState(FeatureFlagsTabs.OVERVIEW)
    const [advancedSettingsExpanded, setAdvancedSettingsExpanded] = useState(false)

    const isNewFeatureFlag = id === 'new' || id === undefined

    if (featureFlagMissing) {
        return <NotFound object={'feature flag'} />
    }
    if (featureFlagLoading) {
        return (
            // TODO: This should be skeleton loaders
            <SpinnerOverlay />
        )
    }

    return (
        <>
            <div className="feature-flag">
                {isNewFeatureFlag || isEditingFlag ? (
                    <Form
                        logic={featureFlagLogic}
                        props={props}
                        formKey="featureFlag"
                        enableFormOnSubmit
                        className="space-y-4"
                    >
                        <PageHeader
                            title={isNewFeatureFlag ? 'New feature flag' : featureFlag.key || 'Untitled'}
                            buttons={
                                <div className="flex items-center gap-2">
                                    <LemonButton
                                        data-attr="cancel-feature-flag"
                                        type="secondary"
                                        onClick={() => {
                                            if (isEditingFlag) {
                                                editFeatureFlag(false)
                                                loadFeatureFlag()
                                            } else {
                                                router.actions.push(urls.featureFlags())
                                            }
                                        }}
                                        disabled={featureFlagLoading}
                                    >
                                        Cancel
                                    </LemonButton>
                                    <LemonButton
                                        type="primary"
                                        data-attr="save-feature-flag"
                                        htmlType="submit"
                                        loading={featureFlagLoading}
                                        disabled={featureFlagLoading}
                                    >
                                        Save
                                    </LemonButton>
                                </div>
                            }
                        />
                        <LemonDivider />
                        {featureFlag.experiment_set && featureFlag.experiment_set?.length > 0 && (
                            <AlertMessage type="warning">
                                This feature flag is linked to an experiment. It's recommended to only make changes to
                                this flag{' '}
                                <Link to={urls.experiment(featureFlag.experiment_set[0])}>
                                    using the experiment creation screen.
                                </Link>
                            </AlertMessage>
                        )}
                        <Row gutter={16} style={{ marginBottom: 32 }}>
                            <Col span={12} className="space-y-4">
                                <Field
                                    name="key"
                                    label="Key"
                                    help={
                                        hasKeyChanged && id !== 'new' ? (
                                            <span className="text-warning">
                                                <b>Warning! </b>Changing this key will
                                                <a
                                                    href={`https://posthog.com/docs/features/feature-flags${UTM_TAGS}#feature-flag-persistence`}
                                                    target="_blank"
                                                    rel="noopener"
                                                >
                                                    {' '}
                                                    affect the persistence of your flag <IconOpenInNew />
                                                </a>
                                            </span>
                                        ) : undefined
                                    }
                                >
                                    {({ value, onChange }) => (
                                        <>
                                            <LemonInput
                                                value={value}
                                                onChange={(v) => {
                                                    if (v !== value) {
                                                        setHasKeyChanged(true)
                                                    }
                                                    onChange(v)
                                                }}
                                                data-attr="feature-flag-key"
                                                className="ph-ignore-input"
                                                autoFocus
                                                placeholder="examples: new-landing-page, betaFeature, ab_test_1"
                                                autoComplete="off"
                                                autoCapitalize="off"
                                                autoCorrect="off"
                                                spellCheck={false}
                                            />
                                            <span style={{ fontSize: 13 }} className="text-muted">
                                                Feature flag keys must be unique
                                            </span>
                                        </>
                                    )}
                                </Field>

                                <Field name="name" label="Description">
                                    <LemonTextArea
                                        className="ph-ignore-input"
                                        data-attr="feature-flag-description"
                                        defaultValue={featureFlag.name || ''}
                                    />
                                </Field>
                                {hasAvailableFeature(AvailableFeature.TAGGING) && (
                                    <Field name="tags" label="Tags">
                                        {({ value, onChange }) => {
                                            return (
                                                <ObjectTags
                                                    tags={value}
                                                    onChange={(_, tags) => onChange(tags)}
                                                    saving={featureFlagLoading}
                                                    tagsAvailable={tags.filter(
                                                        (tag) => !featureFlag.tags?.includes(tag)
                                                    )}
                                                    className="insight-metadata-tags"
                                                />
                                            )
                                        }}
                                    </Field>
                                )}
                                <Field name="active">
                                    {({ value, onChange }) => (
                                        <div className="border rounded p-4">
                                            <LemonCheckbox
                                                id="flag-enabled-checkbox"
                                                label="Enable feature flag"
                                                onChange={() => onChange(!value)}
                                                checked={value}
                                            />
                                        </div>
                                    )}
                                </Field>
                                <Field name="ensure_experience_continuity">
                                    {({ value, onChange }) => (
                                        <div className="border rounded p-4">
                                            <LemonCheckbox
                                                id="continuity-checkbox"
                                                label="Persist flag across authentication steps"
                                                onChange={() => onChange(!value)}
                                                fullWidth
                                                checked={value}
                                            />
                                            <div className="text-muted text-sm pl-7">
                                                If your feature flag is applied prior to an identify or authentication
                                                event, use this to ensure that feature flags are not reset after a
                                                person is identified. This ensures the experience for the anonymous
                                                person is carried forward to the authenticated person.{' '}
                                                <Link
                                                    to="https://posthog.com/manual/feature-flags#persisting-feature-flags-across-authentication-steps"
                                                    target="_blank"
                                                >
                                                    Learn more <IconOpenInNew />
                                                </Link>
                                            </div>
                                        </div>
                                    )}
                                </Field>
                            </Col>
                            {!featureFlags[FEATURE_FLAGS.FF_CODE_EXAMPLE] && (
                                <Col span={12}>
                                    <FeatureFlagInstructions featureFlagKey={featureFlag.key || 'my-flag'} />
                                </Col>
                            )}
                        </Row>
                        <LemonDivider />
                        <FeatureFlagRollout />
                        <LemonDivider />
                        <FeatureFlagReleaseConditions />
                        {featureFlags[FEATURE_FLAGS.FF_CODE_EXAMPLE] && (
                            <>
                                <LemonDivider />
                                <FeatureFlagCodeExample featureFlag={featureFlag} />
                                <LemonDivider />
                            </>
                        )}
                        {isNewFeatureFlag && (
                            <>
                                <div>
                                    <LemonButton
                                        fullWidth
                                        status="default-dark"
                                        onClick={() => setAdvancedSettingsExpanded(!advancedSettingsExpanded)}
                                        sideIcon={advancedSettingsExpanded ? <IconUnfoldLess /> : <IconUnfoldMore />}
                                    >
                                        <div>
                                            <h3 className="l4">Advanced settings</h3>
                                            <div className="text-muted mb-4 font-medium">
                                                Define who can modify this flag.
                                            </div>
                                        </div>
                                    </LemonButton>
                                </div>
                                {advancedSettingsExpanded && (
                                    <>
                                        {featureFlags[FEATURE_FLAGS.AUTO_ROLLBACK_FEATURE_FLAGS] && (
                                            <FeatureFlagAutoRollback />
                                        )}
                                        {featureFlags[FEATURE_FLAGS.ROLE_BASED_ACCESS] && (
                                            <Card title="Permissions" className="mb-4">
                                                <PayGateMini feature={AvailableFeature.ROLE_BASED_ACCESS}>
                                                    <ResourcePermission
                                                        resourceType={Resource.FEATURE_FLAGS}
                                                        onChange={(roleIds) => setRolesToAdd(roleIds)}
                                                        rolesToAdd={rolesToAdd}
                                                        addableRoles={addableRoles}
                                                        addableRolesLoading={unfilteredAddableRolesLoading}
                                                        onAdd={() => addAssociatedRoles()}
                                                        roles={derivedRoles}
                                                        deleteAssociatedRole={(id) =>
                                                            deleteAssociatedRole({ roleId: id })
                                                        }
                                                        canEdit={featureFlag.can_edit}
                                                    />
                                                </PayGateMini>
                                            </Card>
                                        )}
                                    </>
                                )}
                                <LemonDivider />
                            </>
                        )}
                        <div className="flex items-center gap-2 justify-end">
                            <LemonButton
                                data-attr="cancel-feature-flag"
                                type="secondary"
                                onClick={() => {
                                    if (isEditingFlag) {
                                        editFeatureFlag(false)
                                        loadFeatureFlag()
                                    } else {
                                        router.actions.push(urls.featureFlags())
                                    }
                                }}
                                disabled={featureFlagLoading}
                            >
                                Cancel
                            </LemonButton>
                            <LemonButton
                                type="primary"
                                data-attr="save-feature-flag"
                                htmlType="submit"
                                loading={featureFlagLoading}
                                disabled={featureFlagLoading}
                            >
                                Save
                            </LemonButton>
                        </div>
                    </Form>
                ) : (
                    <>
                        {featureFlagLoading ? (
                            <Skeleton active />
                        ) : (
                            <>
                                <PageHeader
                                    title={
                                        <div className="flex items-center gap-2 mb-2">
                                            {featureFlag.key || 'Untitled'}
                                            <CopyToClipboardInline
                                                explicitValue={featureFlag.key}
                                                iconStyle={{ color: 'var(--muted-alt)' }}
                                            />
                                            <div className="flex">
                                                {featureFlag.active ? (
                                                    <LemonTag type="success" className="uppercase">
                                                        Enabled
                                                    </LemonTag>
                                                ) : (
                                                    <LemonTag type="default" className="uppercase">
                                                        Disabled
                                                    </LemonTag>
                                                )}
                                            </div>
                                        </div>
                                    }
                                    description={
                                        <>
                                            {featureFlag.name ? (
                                                <span style={{ fontStyle: 'normal' }}>{featureFlag.name}</span>
                                            ) : (
                                                'There is no description for this feature flag.'
                                            )}
                                        </>
                                    }
                                    caption={
                                        <>
                                            {featureFlag?.tags && (
                                                <>
                                                    {featureFlag.can_edit ? (
                                                        <ObjectTags
                                                            tags={featureFlag.tags}
                                                            onChange={(_, tags) => {
                                                                triggerFeatureFlagUpdate({ tags })
                                                            }}
                                                            saving={featureFlagLoading}
                                                            tagsAvailable={tags.filter(
                                                                (tag) => !featureFlag.tags?.includes(tag)
                                                            )}
                                                            className="insight-metadata-tags"
                                                        />
                                                    ) : featureFlag.tags.length ? (
                                                        <ObjectTags
                                                            tags={featureFlag.tags}
                                                            saving={featureFlagLoading}
                                                            staticOnly
                                                            className="insight-metadata-tags"
                                                        />
                                                    ) : null}
                                                </>
                                            )}
                                        </>
                                    }
                                    buttons={
                                        <>
                                            <div className="flex items-center gap-2 mb-2">
                                                {featureFlags[FEATURE_FLAGS.RECORDINGS_ON_FEATURE_FLAGS] && (
                                                    <>
                                                        <LemonButton
                                                            to={urls.sessionRecordings(SessionRecordingsTabs.Recent, {
                                                                events: defaultEntityFilterOnFlag(featureFlag.key)
                                                                    .events,
                                                            })}
                                                            type="secondary"
                                                        >
                                                            View Recordings
                                                            <LemonTag type="warning" className="uppercase ml-2 mr-2">
                                                                Beta
                                                            </LemonTag>
                                                        </LemonButton>
                                                        <LemonDivider vertical />
                                                    </>
                                                )}
                                                <LemonButton
                                                    data-attr="delete-feature-flag"
                                                    status="danger"
                                                    type="secondary"
                                                    onClick={() => {
                                                        deleteFeatureFlag(featureFlag)
                                                    }}
                                                    disabled={featureFlagLoading || !featureFlag.can_edit}
                                                >
                                                    Delete feature flag
                                                </LemonButton>
                                                <LemonButton
                                                    data-attr="edit-feature-flag"
                                                    type="secondary"
                                                    tooltip={
                                                        featureFlags[FEATURE_FLAGS.ROLE_BASED_ACCESS] &&
                                                        !featureFlag.can_edit &&
                                                        "You have only 'View' access for this feature flag. To make changes, please contact the flag's creator."
                                                    }
                                                    onClick={() => {
                                                        editFeatureFlag(true)
                                                    }}
                                                    disabled={featureFlagLoading || !featureFlag.can_edit}
                                                >
                                                    Edit
                                                </LemonButton>
<<<<<<< HEAD
=======
                                                <FlaggedFeature flag={FEATURE_FLAGS.NOTEBOOKS} match>
                                                    <span>
                                                        <AddToNotebook
                                                            node={NotebookNodeType.FeatureFlag}
                                                            properties={{ flag: id }}
                                                            type="secondary"
                                                            size="medium"
                                                        />
                                                    </span>
                                                </FlaggedFeature>
>>>>>>> c3497985
                                            </div>
                                        </>
                                    }
                                />
                                <Tabs
                                    activeKey={activeTab}
                                    destroyInactiveTabPane
                                    onChange={(t) => setActiveTab(t as FeatureFlagsTabs)}
                                >
                                    <Tabs.TabPane tab="Overview" key="overview">
                                        <Row>
                                            <Col span={13}>
                                                <FeatureFlagRollout readOnly />
                                                <FeatureFlagReleaseConditions readOnly />
                                                {featureFlags[FEATURE_FLAGS.AUTO_ROLLBACK_FEATURE_FLAGS] && (
                                                    <FeatureFlagAutoRollback readOnly />
                                                )}
                                            </Col>
                                            <Col span={11} className="pl-4">
                                                <RecentFeatureFlagInsights />
                                                <div className="my-4" />
                                                {!featureFlags[FEATURE_FLAGS.FF_CODE_EXAMPLE] && (
                                                    <FeatureFlagInstructions
                                                        featureFlagKey={featureFlag.key || 'my-flag'}
                                                    />
                                                )}
                                            </Col>
                                        </Row>
                                        {featureFlags[FEATURE_FLAGS.FF_CODE_EXAMPLE] && (
                                            <>
                                                <LemonDivider className="mb-4" />
                                                <FeatureFlagCodeExample featureFlag={featureFlag} />
                                            </>
                                        )}
                                    </Tabs.TabPane>
                                    {featureFlags[FEATURE_FLAGS.EXPOSURES_ON_FEATURE_FLAGS] && featureFlag.key && id && (
                                        <Tabs.TabPane
                                            tab={
                                                <div>
                                                    Usage
                                                    <LemonTag type="warning" className="uppercase ml-2">
                                                        Beta
                                                    </LemonTag>
                                                </div>
                                            }
                                            key="usage"
                                        >
                                            <UsageTab id={id} featureFlag={featureFlag} />
                                        </Tabs.TabPane>
                                    )}
                                    {featureFlag.id && (
                                        <Tabs.TabPane tab="History" key="history">
                                            <ActivityLog scope={ActivityScope.FEATURE_FLAG} id={featureFlag.id} />
                                        </Tabs.TabPane>
                                    )}
                                    {featureFlags[FEATURE_FLAGS.ROLE_BASED_ACCESS] && featureFlag.can_edit && (
                                        <Tabs.TabPane tab="Permissions" key="permissions">
                                            <PayGateMini feature={AvailableFeature.ROLE_BASED_ACCESS}>
                                                <ResourcePermission
                                                    resourceType={Resource.FEATURE_FLAGS}
                                                    onChange={(roleIds) => setRolesToAdd(roleIds)}
                                                    rolesToAdd={rolesToAdd}
                                                    addableRoles={addableRoles}
                                                    addableRolesLoading={unfilteredAddableRolesLoading}
                                                    onAdd={() => addAssociatedRoles()}
                                                    roles={derivedRoles}
                                                    deleteAssociatedRole={(id) => deleteAssociatedRole({ roleId: id })}
                                                    canEdit={featureFlag.can_edit}
                                                />
                                            </PayGateMini>
                                        </Tabs.TabPane>
                                    )}
                                </Tabs>
                            </>
                        )}
                    </>
                )}
            </div>
        </>
    )
}

function UsageTab({ featureFlag }: { id: string; featureFlag: FeatureFlagType }): JSX.Element {
    const { key: featureFlagKey, usage_dashboard: dashboardId } = featureFlag
    const { generateUsageDashboard } = useActions(featureFlagLogic)
    const { featureFlagLoading } = useValues(featureFlagLogic)
    const { receivedErrorsFromAPI } = useValues(
        dashboardLogic({ id: dashboardId, placement: DashboardPlacement.FeatureFlag })
    )
    const connectedDashboardExists = dashboardId && !receivedErrorsFromAPI
    const propertyFilter: AnyPropertyFilter[] = [
        {
            key: '$feature_flag',
            type: PropertyFilterType.Event,
            value: featureFlagKey,
            operator: PropertyOperator.Exact,
        },
    ]

    // TODO: reintegrate HogQL Editor
    return (
        <div>
            {connectedDashboardExists ? (
                <Dashboard id={dashboardId.toString()} placement={DashboardPlacement.FeatureFlag} />
            ) : (
                <div>
                    <b>Dashboard</b>
                    <div className="text-muted mb-2">{`There is currently no connected dashboard to this feature flag. If there was previously a connected dashboard, it may have been deleted.`}</div>
                    {featureFlagLoading ? (
                        <EmptyDashboardComponent loading={true} canEdit={false} />
                    ) : (
                        <LemonButton type={'primary'} onClick={() => generateUsageDashboard()}>
                            Generate Usage Dashboard
                        </LemonButton>
                    )}
                </div>
            )}
            <div className="mt-4 mb-4">
                <b>Log</b>
                <div className="text-muted">{`Feature flag calls for "${featureFlagKey}" will appear here`}</div>
            </div>
            <EventsTable
                fixedFilters={{
                    event_filter: '$feature_flag_called',
                    properties: propertyFilter,
                }}
                fixedColumns={[
                    {
                        title: 'Value',
                        key: 'value',
                        render: function renderEventProperty(_, { event }: EventsTableRowItem) {
                            return event?.properties['$feature_flag_response']?.toString()
                        },
                    },
                ]}
                startingColumns={['person']}
                fetchMonths={1}
                pageKey={`feature-flag-` + featureFlagKey}
                showPersonColumn={true}
                showEventFilter={false}
                showPropertyFilter={false}
                showCustomizeColumns={false}
                showAutoload={false}
                showExport={false}
                showActionsButton={false}
                emptyPrompt={`No events received`}
            />
        </div>
    )
}

interface FeatureFlagReadOnlyProps {
    readOnly?: boolean
}

function FeatureFlagRollout({ readOnly }: FeatureFlagReadOnlyProps): JSX.Element {
    const {
        multivariateEnabled,
        variants,
        areVariantRolloutsValid,
        featureFlagLoading,
        variantRolloutSum,
        nonEmptyVariants,
        aggregationTargetName,
        featureFlag,
    } = useValues(featureFlagLogic)
    const { distributeVariantsEqually, addVariant, removeVariant, setMultivariateEnabled } =
        useActions(featureFlagLogic)
    const [showVariantDiscardWarning, setShowVariantDiscardWarning] = useState(false)
    const { hasAvailableFeature } = useValues(userLogic)
    const { upgradeLink } = useValues(billingLogic)
    const { featureFlags } = useValues(enabledFeaturesLogic)

    return (
        <>
            {readOnly ? (
                <>
                    <div className="flex flex-col mb-4">
                        <span className="card-secondary">Type</span>
                        <span>
                            {featureFlag.filters.multivariate
                                ? 'Multiple variants with rollout percentages (A/B/C test)'
                                : 'Release toggle (boolean)'}
                        </span>

                        <span className="card-secondary mt-4">Flag persistence</span>
                        <span>
                            This flag{' '}
                            <b>{featureFlag.ensure_experience_continuity ? 'persists' : 'does not persist'} </b>
                            across authentication events.
                        </span>
                    </div>
                    <LemonDivider className="my-3" />
                    {featureFlag.filters.multivariate && (
                        <>
                            <div className="mb-2">
                                <b>Variant keys</b>
                            </div>
                            <div className="border rounded p-4 mb-4">
                                <Row gutter={16} className="font-semibold">
                                    <Col span={6}>Key</Col>
                                    <Col span={6}>Description</Col>
                                    <Col span={9}>Payload</Col>
                                    <Col span={3}>Rollout</Col>
                                </Row>
                                <LemonDivider className="my-3" />
                                {variants.map((variant, index) => (
                                    <div key={index}>
                                        <Row gutter={16}>
                                            <Col span={6}>
                                                <Lettermark name={alphabet[index]} color={LettermarkColor.Gray} />
                                                <CopyToClipboardInline
                                                    tooltipMessage={null}
                                                    description="key"
                                                    style={{
                                                        marginLeft: '0.5rem',
                                                    }}
                                                    iconStyle={{ color: 'var(--muted-alt)' }}
                                                >
                                                    {variant.key}
                                                </CopyToClipboardInline>
                                            </Col>
                                            <Col span={6}>
                                                <span className={variant.name ? '' : 'text-muted'}>
                                                    {variant.name || 'There is no description for this variant key'}
                                                </span>
                                            </Col>
                                            <Col span={9}>
                                                {featureFlag.filters.payloads?.[index] ? (
                                                    <JSONEditorInput
                                                        readOnly={true}
                                                        value={featureFlag.filters.payloads[index]}
                                                    />
                                                ) : (
                                                    <span className="text-muted">
                                                        No payload associated with this variant
                                                    </span>
                                                )}
                                            </Col>
                                            <Col span={3}>{variant.rollout_percentage}%</Col>
                                        </Row>
                                        {index !== variants.length - 1 && <LemonDivider className="my-3" />}
                                    </div>
                                ))}
                            </div>
                        </>
                    )}
                </>
            ) : (
                <div className="mb-8">
                    <h3 className="l4">Served value</h3>
                    <div className="mb-2">
                        <Popconfirm
                            placement="top"
                            title="Change value type? The variants below will be lost."
                            disabled={featureFlagLoading}
                            visible={showVariantDiscardWarning}
                            onConfirm={() => {
                                setMultivariateEnabled(false)
                                setShowVariantDiscardWarning(false)
                            }}
                            onCancel={() => setShowVariantDiscardWarning(false)}
                            okText="OK"
                            cancelText="Cancel"
                        >
                            <Radio.Group
                                options={[
                                    {
                                        label: 'Release toggle (boolean)',
                                        value: false,
                                    },
                                    {
                                        label: (
                                            <Tooltip
                                                title={
                                                    hasAvailableFeature(AvailableFeature.MULTIVARIATE_FLAGS)
                                                        ? ''
                                                        : 'This feature is not available on your current plan.'
                                                }
                                            >
                                                <div>
                                                    {!hasAvailableFeature(AvailableFeature.MULTIVARIATE_FLAGS) && (
                                                        <Link to={upgradeLink} target="_blank">
                                                            <LockOutlined
                                                                style={{
                                                                    marginRight: 4,
                                                                    color: 'var(--warning)',
                                                                }}
                                                            />
                                                        </Link>
                                                    )}
                                                    Multiple variants with rollout percentages (A/B test)
                                                </div>
                                            </Tooltip>
                                        ),
                                        value: true,
                                        disabled: !hasAvailableFeature(AvailableFeature.MULTIVARIATE_FLAGS),
                                    },
                                ]}
                                onChange={(e) => {
                                    const { value } = e.target
                                    if (value === false && nonEmptyVariants.length) {
                                        setShowVariantDiscardWarning(true)
                                    } else {
                                        setMultivariateEnabled(value)
                                        focusVariantKeyField(0)
                                    }
                                }}
                                value={multivariateEnabled}
                                optionType="button"
                            />
                        </Popconfirm>
                    </div>
                    <div className="text-muted mb-4">
                        {capitalizeFirstLetter(aggregationTargetName)} will be served{' '}
                        {multivariateEnabled ? (
                            <>
                                <strong>a variant key</strong> according to the below distribution
                            </>
                        ) : (
                            <strong>
                                <code>true</code>
                            </strong>
                        )}{' '}
                        if they match one or more release condition groups.
                    </div>
                </div>
            )}
            {!multivariateEnabled && (
                <div className="mb-6">
                    <h3 className="l4">Payload</h3>
                    {readOnly ? (
                        featureFlag.filters.payloads?.['true'] ? (
                            <JSONEditorInput readOnly={readOnly} value={featureFlag.filters.payloads?.['true']} />
                        ) : (
                            <span>No payload associated with this flag</span>
                        )
                    ) : (
                        <Row gutter={16}>
                            <Col span={12}>
                                <div className="text-muted mb-4">
                                    Specify a payload to be returned when the served value is{' '}
                                    <strong>
                                        <code>true</code>
                                    </strong>
                                </div>
                                <Group name={['filters', 'payloads']}>
                                    <Field name="true">
                                        <JSONEditorInput
                                            readOnly={readOnly}
                                            placeholder={'Examples: "A string", 2500, {"key": "value"}'}
                                        />
                                    </Field>
                                </Group>
                            </Col>
                            {!featureFlags[FEATURE_FLAGS.FF_CODE_EXAMPLE] && (
                                <Col span={12}>
                                    <FeatureFlagPayloadInstructions featureFlagKey={featureFlag.key || 'my-flag'} />
                                </Col>
                            )}
                        </Row>
                    )}
                </div>
            )}
            {!readOnly && multivariateEnabled && (
                <div className="feature-flag-variants">
                    <h3 className="l4">Variant keys</h3>
                    <span>The rollout percentage of feature flag variants must add up to 100%</span>
                    <div className="variant-form-list space-y-2">
                        <Row gutter={8} className="label-row">
                            <Col span={1} />
                            <Col span={4}>Variant key</Col>
                            <Col span={6}>Description</Col>
                            <Col span={8}>
                                <div style={{ display: 'flex', flexDirection: 'column', fontWeight: 'normal' }}>
                                    <b>Payload</b>
                                    <span className="text-muted">
                                        Specify return payload when the variant key matches
                                    </span>
                                </div>
                            </Col>
                            <Col span={4}>
                                Rollout
                                <LemonButton type="tertiary" onClick={distributeVariantsEqually}>
                                    (Redistribute)
                                </LemonButton>
                            </Col>
                        </Row>
                        {variants.map((_, index) => (
                            <Group key={index} name="filters">
                                <Row gutter={8} align="middle">
                                    <Col span={1}>
                                        <Lettermark name={alphabet[index]} color={LettermarkColor.Gray} />
                                    </Col>
                                    <Col span={4}>
                                        <Field name={['multivariate', 'variants', index, 'key']}>
                                            <LemonInput
                                                data-attr="feature-flag-variant-key"
                                                data-key-index={index.toString()}
                                                className="ph-ignore-input"
                                                placeholder={`example-variant-${index + 1}`}
                                                autoComplete="off"
                                                autoCapitalize="off"
                                                autoCorrect="off"
                                                spellCheck={false}
                                            />
                                        </Field>
                                    </Col>
                                    <Col span={6}>
                                        <Field name={['multivariate', 'variants', index, 'name']}>
                                            <LemonInput
                                                data-attr="feature-flag-variant-name"
                                                className="ph-ignore-input"
                                                placeholder="Description"
                                            />
                                        </Field>
                                    </Col>
                                    <Col span={8}>
                                        <Field name={['payloads', index]}>
                                            {({ value, onChange }) => {
                                                return (
                                                    <JSONEditorInput
                                                        onChange={onChange}
                                                        value={value}
                                                        placeholder={'{"key": "value"}'}
                                                    />
                                                )
                                            }}
                                        </Field>
                                    </Col>
                                    <Col span={3}>
                                        <Field name={['multivariate', 'variants', index, 'rollout_percentage']}>
                                            {({ value, onChange }) => (
                                                <LemonInput
                                                    type="number"
                                                    min={0}
                                                    max={100}
                                                    value={value}
                                                    onChange={(changedValue) => {
                                                        if (changedValue !== null && changedValue !== undefined) {
                                                            const valueInt = parseInt(changedValue.toString())
                                                            if (!isNaN(valueInt)) {
                                                                onChange(valueInt)
                                                            }
                                                        }
                                                    }}
                                                />
                                            )}
                                        </Field>
                                    </Col>
                                    <Col span={2}>
                                        <Row>
                                            {variants.length > 1 && (
                                                <LemonButton
                                                    icon={<IconDelete />}
                                                    status="primary-alt"
                                                    data-attr={`delete-prop-filter-${index}`}
                                                    noPadding
                                                    onClick={() => removeVariant(index)}
                                                />
                                            )}
                                        </Row>
                                    </Col>
                                </Row>
                            </Group>
                        ))}
                        {variants.length > 0 && !areVariantRolloutsValid && (
                            <p className="text-danger">
                                Percentage rollouts for variants must sum to 100 (currently {variantRolloutSum}
                                ).
                            </p>
                        )}
                        <LemonButton
                            type="secondary"
                            onClick={() => {
                                const newIndex = variants.length
                                addVariant()
                                focusVariantKeyField(newIndex)
                            }}
                            icon={<IconPlus />}
                            center
                        >
                            Add variant
                        </LemonButton>
                    </div>
                </div>
            )}
        </>
    )
}

function FeatureFlagReleaseConditions({ readOnly }: FeatureFlagReadOnlyProps): JSX.Element {
    const { showGroupsOptions, aggregationLabel } = useValues(groupsModel)
    const {
        aggregationTargetName,
        featureFlag,
        groupTypes,
        taxonomicGroupTypes,
        nonEmptyVariants,
        propertySelectErrors,
        computeBlastRadiusPercentage,
        affectedUsers,
        totalUsers,
    } = useValues(featureFlagLogic)
    const {
        setAggregationGroupTypeIndex,
        updateConditionSet,
        duplicateConditionSet,
        removeConditionSet,
        addConditionSet,
    } = useActions(featureFlagLogic)
    const { cohortsById } = useValues(cohortsModel)
    const { featureFlags } = useValues(enabledFeaturesLogic)

    // :KLUDGE: Match by select only allows Select.Option as children, so render groups option directly rather than as a child
    const matchByGroupsIntroductionOption = GroupsIntroductionOption({ value: -2 })
    const hasNonInstantProperty = (properties: AnyPropertyFilter[]): boolean => {
        return !!properties.find(
            (property) => property.type === 'cohort' || !INSTANTLY_AVAILABLE_PROPERTIES.includes(property.key || '')
        )
    }
    return (
        <>
            <div className="feature-flag-form-row">
                <div data-attr="feature-flag-release-conditions">
                    {readOnly ? (
                        <div className="mb-2">
                            <b>Release conditions</b>
                        </div>
                    ) : (
                        <>
                            <h3 className="l4">Release conditions</h3>
                            <div className="text-muted mb-4">
                                Specify the {aggregationTargetName} to which you want to release this flag. Note that
                                condition sets are rolled out independently of each other.
                            </div>
                        </>
                    )}
                </div>
                {!readOnly && showGroupsOptions && (
                    <div className="centered">
                        Match by
                        <Select
                            value={
                                featureFlag.filters?.aggregation_group_type_index != null
                                    ? featureFlag.filters?.aggregation_group_type_index
                                    : -1
                            }
                            onChange={(value) => {
                                const groupTypeIndex = value !== -1 ? value : null
                                setAggregationGroupTypeIndex(groupTypeIndex)
                            }}
                            style={{ marginLeft: 8 }}
                            data-attr="feature-flag-aggregation-filter"
                            dropdownMatchSelectWidth={false}
                            dropdownAlign={{
                                // Align this dropdown by the right-hand-side of button
                                points: ['tr', 'br'],
                            }}
                        >
                            <Select.Option key={-1} value={-1}>
                                Users
                            </Select.Option>
                            {groupTypes.map((groupType) => (
                                <Select.Option key={groupType.group_type_index} value={groupType.group_type_index}>
                                    {capitalizeFirstLetter(aggregationLabel(groupType.group_type_index).plural)}
                                </Select.Option>
                            ))}
                            {matchByGroupsIntroductionOption}
                        </Select>
                    </div>
                )}
            </div>
            <Row gutter={16}>
                {featureFlag.filters.groups.map((group, index) => (
                    <Col span={24} md={24} key={`${index}-${featureFlag.filters.groups.length}`}>
                        {index > 0 && <div className="condition-set-separator">OR</div>}
                        <div className="mb-4 border rounded p-4">
                            <Row align="middle" justify="space-between">
                                <Row align="middle">
                                    <span className="simple-tag tag-light-blue font-medium mr-2">Set {index + 1}</span>
                                    <div>
                                        {group.properties?.length ? (
                                            <>
                                                {readOnly ? (
                                                    <>
                                                        Match <b>{aggregationTargetName}</b> against <b>all</b> criteria
                                                    </>
                                                ) : (
                                                    <>
                                                        Matching <b>{aggregationTargetName}</b> against the criteria
                                                    </>
                                                )}
                                            </>
                                        ) : (
                                            <>
                                                Condition set will match <b>all {aggregationTargetName}</b>
                                            </>
                                        )}
                                    </div>
                                </Row>
                                {!readOnly && (
                                    <Row>
                                        <LemonButton
                                            icon={<IconCopy />}
                                            status="muted"
                                            noPadding
                                            onClick={() => duplicateConditionSet(index)}
                                        />
                                        {featureFlag.filters.groups.length > 1 && (
                                            <LemonButton
                                                icon={<IconDelete />}
                                                status="muted"
                                                noPadding
                                                onClick={() => removeConditionSet(index)}
                                            />
                                        )}
                                    </Row>
                                )}
                            </Row>
                            <LemonDivider className="my-3" />
                            {!readOnly && hasNonInstantProperty(group.properties) && (
                                <AlertMessage type="info" className="mt-3 mb-3">
                                    These properties aren't immediately available on first page load for unidentified
                                    persons. This feature flag requires that at least one event is sent prior to
                                    becoming available to your product or website.{' '}
                                    <a
                                        href="https://posthog.com/docs/integrate/client/js#bootstrapping-flags"
                                        target="_blank"
                                    >
                                        {' '}
                                        Learn more about how to make feature flags available instantly.
                                    </a>
                                </AlertMessage>
                            )}

                            {readOnly ? (
                                <>
                                    {group.properties.map((property, idx) => (
                                        <>
                                            <div className="feature-flag-property-display" key={idx}>
                                                {idx === 0 ? (
                                                    <LemonButton
                                                        icon={<IconSubArrowRight className="arrow-right" />}
                                                        status="muted"
                                                        size="small"
                                                    />
                                                ) : (
                                                    <LemonButton
                                                        icon={<span className="text-sm">&</span>}
                                                        status="muted"
                                                        size="small"
                                                    />
                                                )}
                                                <span className="simple-tag tag-light-blue text-primary-alt">
                                                    {property.type === 'cohort' ? 'Cohort' : property.key}{' '}
                                                </span>
                                                {isPropertyFilterWithOperator(property) ? (
                                                    <span>{allOperatorsToHumanName(property.operator)} </span>
                                                ) : null}

                                                {property.type === 'cohort' ? (
                                                    <a
                                                        href={urls.cohort(property.value)}
                                                        target="_blank"
                                                        rel="noopener"
                                                        className="simple-tag tag-light-blue text-primary-alt display-value"
                                                    >
                                                        {(property.value && cohortsById[property.value]?.name) ||
                                                            `ID ${property.value}`}
                                                    </a>
                                                ) : (
                                                    [
                                                        ...(Array.isArray(property.value)
                                                            ? property.value
                                                            : [property.value]),
                                                    ].map((val, idx) => (
                                                        <span
                                                            key={idx}
                                                            className="simple-tag tag-light-blue text-primary-alt display-value"
                                                        >
                                                            {val}
                                                        </span>
                                                    ))
                                                )}
                                            </div>
                                        </>
                                    ))}
                                </>
                            ) : (
                                <div>
                                    <PropertyFilters
                                        orFiltering={true}
                                        pageKey={`feature-flag-${featureFlag.id}-${index}-${
                                            featureFlag.filters.groups.length
                                        }-${featureFlag.filters.aggregation_group_type_index ?? ''}`}
                                        propertyFilters={group?.properties}
                                        logicalRowDivider
                                        addButton={
                                            <LemonButton icon={<IconPlusMini />} noPadding>
                                                Add condition
                                            </LemonButton>
                                        }
                                        onChange={(properties) => updateConditionSet(index, undefined, properties)}
                                        taxonomicGroupTypes={taxonomicGroupTypes}
                                        hasRowOperator={false}
                                        sendAllKeyUpdates
                                        errorMessages={
                                            propertySelectErrors?.[index]?.properties?.some(
                                                (message) => !!message.value
                                            )
                                                ? propertySelectErrors[index].properties.map((message, index) => {
                                                      return message.value ? (
                                                          <div
                                                              key={index}
                                                              className="text-danger flex items-center gap-1 text-sm"
                                                          >
                                                              <IconErrorOutline className="text-xl" /> {message.value}
                                                          </div>
                                                      ) : (
                                                          <></>
                                                      )
                                                  })
                                                : null
                                        }
                                    />
                                </div>
                            )}
                            {(!readOnly || (readOnly && group.properties?.length > 0)) && (
                                <LemonDivider className="my-3" />
                            )}
                            {readOnly ? (
                                <LemonTag
                                    type={
                                        featureFlag.filters.groups.length == 1
                                            ? group.rollout_percentage == null || group.rollout_percentage == 100
                                                ? 'highlight'
                                                : group.rollout_percentage == 0
                                                ? 'caution'
                                                : 'none'
                                            : 'none'
                                    }
                                >
                                    <div className="text-sm ">
                                        Rolled out to{' '}
                                        <b>{group.rollout_percentage != null ? group.rollout_percentage : 100}%</b> of{' '}
                                        <b>{aggregationTargetName}</b> in this set.{' '}
                                    </div>
                                </LemonTag>
                            ) : (
                                <div className="feature-flag-form-row">
                                    <div className="centered">
                                        Roll out to{' '}
                                        <InputNumber
                                            style={{ width: 100, marginLeft: 8, marginRight: 8 }}
                                            onChange={(value): void => {
                                                updateConditionSet(index, value as number)
                                            }}
                                            value={group.rollout_percentage != null ? group.rollout_percentage : 100}
                                            min={0}
                                            max={100}
                                            addonAfter="%"
                                        />{' '}
                                        of <b>{aggregationTargetName}</b> in this set.{' '}
                                        {featureFlags[FEATURE_FLAGS.FEATURE_FLAG_ROLLOUT_UX] && (
                                            <>
                                                Will match approximately{' '}
                                                {affectedUsers[index] !== undefined ? (
                                                    <b>
                                                        {`${
                                                            computeBlastRadiusPercentage(
                                                                group.rollout_percentage,
                                                                index
                                                            ).toPrecision(2) * 1
                                                            // Multiplying by 1 removes trailing zeros after the decimal
                                                            // point added by toPrecision
                                                        }% `}
                                                    </b>
                                                ) : (
                                                    <Spinner className="mr-1" />
                                                )}{' '}
                                                {affectedUsers[index] && affectedUsers[index] >= 0 && totalUsers
                                                    ? `(${humanFriendlyNumber(
                                                          Math.floor(
                                                              (affectedUsers[index] *
                                                                  (group.rollout_percentage ?? 100)) /
                                                                  100
                                                          )
                                                      )} / ${humanFriendlyNumber(totalUsers)})`
                                                    : ''}{' '}
                                                of total {aggregationTargetName}.
                                            </>
                                        )}
                                    </div>
                                </div>
                            )}
                            {nonEmptyVariants.length > 0 && (
                                <>
                                    <LemonDivider className="my-3" />
                                    {readOnly ? (
                                        <div>
                                            All <b>{aggregationTargetName}</b> in this set{' '}
                                            {group.variant ? (
                                                <>
                                                    {' '}
                                                    will be in variant <b>{group.variant}</b>
                                                </>
                                            ) : (
                                                <>have no variant override</>
                                            )}
                                        </div>
                                    ) : (
                                        <div className="feature-flag-form-row">
                                            <div className="centered">
                                                <b>Optional override:</b> Set variant for all{' '}
                                                <b>{aggregationTargetName}</b> in this set to{' '}
                                                <LemonSelect
                                                    placeholder="Select variant"
                                                    allowClear={true}
                                                    value={group.variant}
                                                    onChange={(value) =>
                                                        updateConditionSet(index, undefined, undefined, value)
                                                    }
                                                    options={nonEmptyVariants.map((variant) => ({
                                                        label: variant.key,
                                                        value: variant.key,
                                                    }))}
                                                    data-attr="feature-flags-variant-override-select"
                                                />
                                            </div>
                                        </div>
                                    )}
                                </>
                            )}
                        </div>
                    </Col>
                ))}
            </Row>
            {!readOnly && (
                <LemonButton type="secondary" className="mt-0" onClick={addConditionSet} icon={<IconPlus />}>
                    Add condition set
                </LemonButton>
            )}
        </>
    )
}<|MERGE_RESOLUTION|>--- conflicted
+++ resolved
@@ -75,6 +75,9 @@
 import { EmptyDashboardComponent } from 'scenes/dashboard/EmptyDashboardComponent'
 import { FeatureFlagCodeExample } from './FeatureFlagCodeExample'
 import { billingLogic } from 'scenes/billing/billingLogic'
+import { FlaggedFeature } from 'lib/components/FlaggedFeature'
+import { AddToNotebook } from 'scenes/notebooks/AddToNotebook/AddToNotebook'
+import { NotebookNodeType } from 'scenes/notebooks/Nodes/types'
 
 export const scene: SceneExport = {
     component: FeatureFlag,
@@ -486,8 +489,6 @@
                                                 >
                                                     Edit
                                                 </LemonButton>
-<<<<<<< HEAD
-=======
                                                 <FlaggedFeature flag={FEATURE_FLAGS.NOTEBOOKS} match>
                                                     <span>
                                                         <AddToNotebook
@@ -498,7 +499,6 @@
                                                         />
                                                     </span>
                                                 </FlaggedFeature>
->>>>>>> c3497985
                                             </div>
                                         </>
                                     }
