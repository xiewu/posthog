--- conflicted
+++ resolved
@@ -6,11 +6,7 @@
 import { lemonToast } from 'lib/lemon-ui/LemonToast/LemonToast'
 import { uuid } from 'lib/utils'
 import { permanentlyMount } from 'lib/utils/kea-logic-builders'
-<<<<<<< HEAD
-=======
 import posthog from 'posthog-js'
-import { projectLogic } from 'scenes/projectLogic'
->>>>>>> fe75626e
 import { maxSettingsLogic } from 'scenes/settings/environment/maxSettingsLogic'
 import { teamLogic } from 'scenes/teamLogic'
 
