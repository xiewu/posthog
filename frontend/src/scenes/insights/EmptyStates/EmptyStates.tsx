import './EmptyStates.scss'

import {
    IconArchive,
    IconHourglass,
    IconInfo,
    IconPieChart,
    IconPlus,
    IconPlusSmall,
    IconPlusSquare,
    IconWarning,
} from '@posthog/icons'
<<<<<<< HEAD
import { LemonButton } from '@posthog/lemon-ui'
=======
import { LemonButton, Spinner } from '@posthog/lemon-ui'
import clsx from 'clsx'
>>>>>>> c5be8af4
import { useActions, useValues } from 'kea'
import { BuilderHog3 } from 'lib/components/hedgehogs'
import { supportLogic } from 'lib/components/Support/supportLogic'
import { FEATURE_FLAGS } from 'lib/constants'
import { dayjs } from 'lib/dayjs'
import { IconErrorOutline, IconOpenInNew } from 'lib/lemon-ui/icons'
import { Link } from 'lib/lemon-ui/Link'
import { LoadingBar } from 'lib/lemon-ui/LoadingBar'
import { Tooltip } from 'lib/lemon-ui/Tooltip'
import { featureFlagLogic } from 'lib/logic/featureFlagLogic'
import { humanFriendlyNumber, humanizeBytes, inStorybook, inStorybookTestRunner } from 'lib/utils'
import { cn } from 'lib/utils/css-classes'
import posthog from 'posthog-js'
import { useEffect, useState } from 'react'
import { funnelDataLogic } from 'scenes/funnels/funnelDataLogic'
import { entityFilterLogic } from 'scenes/insights/filters/ActionFilter/entityFilterLogic'
import { insightLogic } from 'scenes/insights/insightLogic'
import { preflightLogic } from 'scenes/PreflightCheck/preflightLogic'
import { savedInsightsLogic } from 'scenes/saved-insights/savedInsightsLogic'
import { Scene } from 'scenes/sceneTypes'
import { teamLogic } from 'scenes/teamLogic'
import { urls } from 'scenes/urls'

import { actionsAndEventsToSeries } from '~/queries/nodes/InsightQuery/utils/filtersToQueryNode'
import { seriesToActionsAndEvents } from '~/queries/nodes/InsightQuery/utils/queryNodeToFilter'
import { FunnelsQuery, Node, QueryStatus } from '~/queries/schema/schema-general'
import { FilterType, InsightLogicProps, SavedInsightsTabs } from '~/types'

import { samplingFilterLogic } from '../EditorFilters/samplingFilterLogic'
import { MathAvailability } from '../filters/ActionFilter/ActionFilterRow/ActionFilterRow'
import { insightDataLogic } from '../insightDataLogic'
import { insightVizDataLogic } from '../insightVizDataLogic'

export function InsightEmptyState({
    heading = 'There are no matching events for this query',
    detail = 'Try changing the date range, or pick another action, event or breakdown.',
}: {
    heading?: string
    detail?: string
}): JSX.Element {
    return (
        <div
            data-attr="insight-empty-state"
            className="flex flex-col flex-1 rounded p-4 w-full items-center justify-center"
        >
            <IconArchive className="text-5xl mb-2 text-tertiary" />
            <h2 className="text-xl leading-tight">{heading}</h2>
            <p className="text-sm text-center text-balance text-tertiary">{detail}</p>
        </div>
    )
}

function SamplingLink({ insightProps }: { insightProps: InsightLogicProps }): JSX.Element {
    const { setSamplingPercentage } = useActions(samplingFilterLogic(insightProps))
    const { suggestedSamplingPercentage } = useValues(samplingFilterLogic(insightProps))

    return (
        <Tooltip
            title={`Calculate results from ${suggestedSamplingPercentage}% of the total dataset for this insight, speeding up the calculation of results.`}
            placement="bottom"
        >
            <Link
                className="font-medium"
                onClick={() => {
                    setSamplingPercentage(suggestedSamplingPercentage)
                    posthog.capture('sampling_enabled_on_slow_query', {
                        samplingPercentage: suggestedSamplingPercentage,
                    })
                }}
            >
                <IconPieChart className="mt-1" /> {suggestedSamplingPercentage}% sampling
            </Link>
        </Tooltip>
    )
}

function QueryIdDisplay({ queryId }: { queryId?: string | null }): JSX.Element | null {
    if (queryId == null) {
        return null
    }

    return (
        <div className="text-muted text-xs">
            Query ID: <span className="font-mono">{queryId}</span>
        </div>
    )
}

function QueryDebuggerButton({ query }: { query?: Record<string, any> | null }): JSX.Element | null {
    if (!query) {
        return null
    }

    return (
        <LemonButton
            data-attr="insight-error-query"
            targetBlank
            size="small"
            type="secondary"
            active
            to={urls.debugQuery(query)}
            className="max-w-80 mt-4"
        >
            Open in query debugger
        </LemonButton>
    )
}

export const LOADING_MESSAGES = [
    'Crunching through hogloads of data…',
    'Teaching hedgehogs to count…',
    'Waking up the hibernating data hogs…',
    'Polishing graphs with tiny hedgehog paws…',
    'Rolling through data like a spiky ball of insights…',
    'Gathering nuts and numbers from the data forest…',
    <>
        Reticulating <s>splines</s> spines…
    </>,
]

export const DELAYED_LOADING_MESSAGE = 'Waiting for changes...'

function LoadingDetails({
    pollResponse,
    queryId,
    rowsRead,
    bytesRead,
    secondsElapsed,
}: {
    pollResponse?: Record<string, QueryStatus | null> | null
    queryId?: string | null
    rowsRead: number
    bytesRead: number
    secondsElapsed: number
}): JSX.Element {
    const bytesPerSecond = (bytesRead / (secondsElapsed || 1)) * 1000
    const estimatedRows = pollResponse?.status?.query_progress?.estimated_rows_total
    const cpuUtilization =
        (pollResponse?.status?.query_progress?.active_cpu_time || 0) /
        (pollResponse?.status?.query_progress?.time_elapsed || 1) /
        10000

    return (
        <>
            <p className="mx-auto text-center text-xs">
                {rowsRead > 0 && bytesRead > 0 && (
                    <>
                        <span>{humanFriendlyNumber(rowsRead || 0, 0)} </span>
                        <span>
                            {estimatedRows && estimatedRows >= rowsRead ? (
                                <span>/ {humanFriendlyNumber(estimatedRows)} </span>
                            ) : null}
                        </span>
                        <span>rows</span>
                        <br />
                        <span>{humanizeBytes(bytesRead || 0)} </span>
                        <span>({humanizeBytes(bytesPerSecond || 0)}/s)</span>
                        <br />
                        <span>CPU {humanFriendlyNumber(cpuUtilization, 0)}%</span>
                    </>
                )}
            </p>
            <QueryIdDisplay queryId={queryId} />
        </>
    )
}

const LOADING_ANIMATION_DELAY_SECONDS = 4

export function StatelessInsightLoadingState({
    queryId,
    pollResponse,
    suggestion,
    delayLoadingAnimation = false,
    loadingTimeSeconds = 0,
    renderEmptyStateAsSkeleton = false,
    spinner = false,
}: {
    queryId?: string | null
    pollResponse?: Record<string, QueryStatus | null> | null
    suggestion?: JSX.Element
    delayLoadingAnimation?: boolean
    loadingTimeSeconds?: number
    renderEmptyStateAsSkeleton?: boolean
    spinner?: boolean
}): JSX.Element {
    const [rowsRead, setRowsRead] = useState(0)
    const [bytesRead, setBytesRead] = useState(0)
    const [secondsElapsed, setSecondsElapsed] = useState(0)

    const [loadingMessageIndex, setLoadingMessageIndex] = useState(() =>
        inStorybook() || inStorybookTestRunner() ? 0 : Math.floor(Math.random() * LOADING_MESSAGES.length)
    )
    const [isLoadingMessageVisible, setIsLoadingMessageVisible] = useState(true)

    const showLoadingDetails = !delayLoadingAnimation || loadingTimeSeconds >= LOADING_ANIMATION_DELAY_SECONDS

    useEffect(() => {
        if (showLoadingDetails) {
            const status = pollResponse?.status?.query_progress
            const previousStatus = pollResponse?.previousStatus?.query_progress
            setRowsRead(previousStatus?.rows_read || 0)
            setBytesRead(previousStatus?.bytes_read || 0)

            const interval = setInterval(() => {
                setRowsRead((rowsRead) => {
                    const diff = (status?.rows_read || 0) - (previousStatus?.rows_read || 0)
                    return Math.min(rowsRead + diff / 30, status?.rows_read || 0)
                })
                setBytesRead((bytesRead) => {
                    const diff = (status?.bytes_read || 0) - (previousStatus?.bytes_read || 0)
                    return Math.min(bytesRead + diff / 30, status?.bytes_read || 0)
                })
                setSecondsElapsed(() => {
                    return dayjs().diff(dayjs(pollResponse?.status?.start_time), 'milliseconds')
                })
            }, 100)

            return () => clearInterval(interval)
        }
    }, [pollResponse, showLoadingDetails])

    // Toggle between loading messages every 3 seconds, with 300ms fade out, then change text, keep in sync with the transition duration below
    useEffect(() => {
        const TOGGLE_INTERVAL = 3000
        const FADE_OUT_DURATION = 300

        // Don't toggle loading messages in storybook, will make tests flaky if so
        if (inStorybook() || inStorybookTestRunner()) {
            return
        }

        const interval = setInterval(() => {
            setIsLoadingMessageVisible(false)
            setTimeout(() => {
                setLoadingMessageIndex((current) => {
                    // Attempt to do random messages, but don't do the same message twice
                    let newIndex = Math.floor(Math.random() * LOADING_MESSAGES.length)
                    if (newIndex === current) {
                        newIndex = (newIndex + 1) % LOADING_MESSAGES.length
                    }
                    return newIndex
                })
                setIsLoadingMessageVisible(true)
            }, FADE_OUT_DURATION)
        }, TOGGLE_INTERVAL)

        return () => clearInterval(interval)
    }, [])

    const suggestions = suggestion ? (
        suggestion
    ) : showLoadingDetails ? (
        <div className="flex gap-3">
            <p className="text-xs m-0">Need to speed things up? Try reducing the date range.</p>
        </div>
    ) : null

    return (
        <div
            data-attr="insight-empty-state"
            className={cn('flex flex-col gap-1 rounded p-4 w-full h-full', {
                'justify-center items-center': !renderEmptyStateAsSkeleton,
                'insights-loading-state justify-start': renderEmptyStateAsSkeleton,
            })}
        >
            {spinner && <Spinner className="text-3xl" />}
            <span
                className={cn(
                    'font-semibold transition-opacity duration-300 mb-1',
                    renderEmptyStateAsSkeleton ? 'text-start' : 'text-center',
                    isLoadingMessageVisible ? 'opacity-100' : 'opacity-0'
                )}
            >
                {!showLoadingDetails ? (
                    <>
                        <IconHourglass className="mr-2 inline-block brief-spin" />
                        {DELAYED_LOADING_MESSAGE}
                    </>
                ) : (
                    LOADING_MESSAGES[loadingMessageIndex]
                )}
            </span>

            {showLoadingDetails && (
                <div
                    className={cn(
                        'flex flex-col gap-2 justify-center max-w-120',
                        renderEmptyStateAsSkeleton ? 'items-start' : 'items-center'
                    )}
                >
                    {!spinner && <LoadingBar />}
                    {suggestions}
                    <LoadingDetails
                        pollResponse={pollResponse}
                        queryId={queryId}
                        rowsRead={rowsRead}
                        bytesRead={bytesRead}
                        secondsElapsed={secondsElapsed}
                    />
                </div>
            )}
        </div>
    )
}

const CodeWrapper = (props: { children: React.ReactNode }): JSX.Element => (
    <code className="border border-1 border-primary rounded-xs text-xs px-1 py-0.5">{props.children}</code>
)

const SLOW_LOADING_TIME = 15
const EVEN_SLOWER_LOADING_TIME = 25

export function SlowQuerySuggestions({
    insightProps,
    suggestedSamplingPercentage,
    samplingPercentage,
    loadingTimeSeconds = 0,
}: {
    insightProps: InsightLogicProps
    suggestedSamplingPercentage?: number | null
    samplingPercentage?: number | null
    loadingTimeSeconds?: number
}): JSX.Element | null {
    const { slowQueryPossibilities } = useValues(insightVizDataLogic(insightProps))

    if (loadingTimeSeconds < SLOW_LOADING_TIME) {
        return null
    }

    const steps = [
        slowQueryPossibilities.includes('all_events') ? (
            <li key="all_events">
                Don't use the <CodeWrapper>All events</CodeWrapper> event type. Use a specific event instead.
            </li>
        ) : null,
        slowQueryPossibilities.includes('first_time_for_user') ? (
            <li key="first_time_for_user">
                When possible, avoid <CodeWrapper>First time for user</CodeWrapper> metric types.
            </li>
        ) : null,
        slowQueryPossibilities.includes('strict_funnel') ? (
            <li key="strict_funnel">
                When possible, use <CodeWrapper>Sequential</CodeWrapper> step order rather than{' '}
                <CodeWrapper>Strict</CodeWrapper>.
            </li>
        ) : null,
        <li key="reduce_date_range">Reduce the date range.</li>,
        loadingTimeSeconds >= EVEN_SLOWER_LOADING_TIME && suggestedSamplingPercentage ? (
            <li key="sampling">
                {samplingPercentage ? (
                    <>
                        Reduce volume further with <SamplingLink insightProps={insightProps} />.
                    </>
                ) : (
                    <>
                        Turn on <SamplingLink insightProps={insightProps} />.
                    </>
                )}
            </li>
        ) : null,
    ].filter((x) => x !== null)

    if (steps.length === 0) {
        return null
    }

    return (
        <div className="flex items-center p-4 rounded bg-primary gap-x-3">
            <IconInfo className="text-xl shrink-0" />
            <div className="text-xs">
                <p data-attr="insight-loading-waiting-message" className="m-0 mb-1">
                    Need to speed things up? Some steps to optimize this query:
                </p>
                <ul className="mb-0 list-disc list-inside ml-2">{steps}</ul>
            </div>
        </div>
    )
}

export function InsightLoadingState({
    queryId,
    insightProps,
    renderEmptyStateAsSkeleton = false,
}: {
    queryId?: string | null
    insightProps: InsightLogicProps
    renderEmptyStateAsSkeleton?: boolean
}): JSX.Element {
    const { suggestedSamplingPercentage, samplingPercentage } = useValues(samplingFilterLogic(insightProps))
    const { insightPollResponse, insightLoadingTimeSeconds, queryChanged, activeScene } = useValues(
        insightDataLogic(insightProps)
    )
    const { currentTeam } = useValues(teamLogic)
    const { featureFlags } = useValues(featureFlagLogic)

    const personsOnEventsMode =
        currentTeam?.modifiers?.personsOnEventsMode ?? currentTeam?.default_modifiers?.personsOnEventsMode ?? 'disabled'

    return (
        <StatelessInsightLoadingState
            queryId={queryId}
            pollResponse={insightPollResponse}
            delayLoadingAnimation={
                featureFlags[FEATURE_FLAGS.DELAYED_LOADING_ANIMATION] === 'test' &&
                activeScene == Scene.Insight &&
                queryChanged
            }
            loadingTimeSeconds={insightLoadingTimeSeconds}
            renderEmptyStateAsSkeleton={renderEmptyStateAsSkeleton}
            suggestion={
                personsOnEventsMode === 'person_id_override_properties_joined' ? (
                    <div className="text-xs">
                        You can speed this query up by changing the{' '}
                        <Link to="/settings/project#persons-on-events">person properties mode</Link> setting.
                    </div>
                ) : (
                    <SlowQuerySuggestions
                        insightProps={insightProps}
                        suggestedSamplingPercentage={suggestedSamplingPercentage}
                        samplingPercentage={samplingPercentage}
                        loadingTimeSeconds={insightLoadingTimeSeconds}
                    />
                )
            }
        />
    )
}

export function InsightTimeoutState({ queryId }: { queryId?: string | null }): JSX.Element {
    const { openSupportForm } = useActions(supportLogic)

    return (
        <div data-attr="insight-empty-state" className="rounded p-4 h-full w-full">
            <h2 className="text-xl leading-tight mb-6">
                <IconWarning className="text-xl shrink-0 mr-2" />
                Your query took too long to complete
            </h2>

            <div className="rounded max-w-120 text-xs">
                Sometimes this happens. Try refreshing the page, reducing the date range, or removing breakdowns. If
                you're still having issues,{' '}
                <Link
                    onClick={() => {
                        openSupportForm({ kind: 'bug', target_area: 'analytics' })
                    }}
                >
                    let us know
                </Link>
                .
            </div>

            <QueryIdDisplay queryId={queryId} />
        </div>
    )
}

export function InsightValidationError({
    detail,
    query,
}: {
    detail: string
    query?: Record<string, any> | null
}): JSX.Element {
    return (
        <div
            data-attr="insight-empty-state"
            className="flex flex-col items-center justify-center gap-2 rounded p-4 h-full w-full"
        >
            <IconWarning className="text-4xl shrink-0 text-muted" />

            <h2
                data-attr="insight-loading-too-long"
                className="text-xl font-bold leading-tight"
                // TODO: Use an actual `text-warning` color once @adamleithp changes are live
                // eslint-disable-next-line react/forbid-dom-props
                style={{ color: 'var(--warning)' }}
            >
                There is a problem with this query
                {/* Note that this phrasing above signals the issue is not intermittent, */}
                {/* but rather that it's something with the definition of the query itself */}
            </h2>

            <p className="text-sm text-center text-balance text-muted max-w-120">{detail}</p>
            <QueryDebuggerButton query={query} />

            {detail.includes('Exclusion') && (
                <div className="mt-4">
                    <Link
                        data-attr="insight-funnels-emptystate-help"
                        to="https://posthog.com/docs/user-guides/funnels?utm_medium=in-product&utm_campaign=funnel-exclusion-filter-state"
                        target="_blank"
                    >
                        Learn more about funnels in PostHog docs
                        <IconOpenInNew style={{ marginLeft: 4, fontSize: '0.85em' }} />
                    </Link>
                </div>
            )}
        </div>
    )
}

export interface InsightErrorStateProps {
    excludeDetail?: boolean
    title?: string
    query?: Record<string, any> | Node | null
    queryId?: string | null
}

export function InsightErrorState({ excludeDetail, title, query, queryId }: InsightErrorStateProps): JSX.Element {
    const { preflight } = useValues(preflightLogic)
    const { openSupportForm } = useActions(supportLogic)

    if (!preflight?.cloud) {
        excludeDetail = true // We don't provide support for self-hosted instances
    }

    return (
        <div
            data-attr="insight-empty-state"
            className="flex flex-col items-center gap-2 justify-center rounded p-4 h-full w-full"
        >
            <IconErrorOutline className="text-5xl shrink-0" />

            <h2
                className="text-xl leading-tight mb-6"
                // TODO: Use an actual `text-danger` color once @adamleithp changes are live
                // eslint-disable-next-line react/forbid-dom-props
                style={{ color: 'var(--danger)' }}
                data-attr="insight-loading-too-long"
            >
                {title || <span>There was a problem completing this query</span>}
                {/* Note that this default phrasing above signals the issue is intermittent, */}
                {/* and that perhaps the query will complete on retry */}
            </h2>

            {!excludeDetail && (
                <div className="mt-4">
                    We apologize for this unexpected situation. There are a couple of things you can do:
                    <ol>
                        <li>
                            First and foremost you can <b>try again</b>. We recommend you wait a moment before doing so.
                        </li>
                        <li>
                            <Link
                                data-attr="insight-error-bug-report"
                                onClick={() => {
                                    openSupportForm({ kind: 'bug', target_area: 'analytics' })
                                }}
                            >
                                If this persists, submit a bug report.
                            </Link>
                        </li>
                    </ol>
                </div>
            )}

            <QueryDebuggerButton query={query} />
            <QueryIdDisplay queryId={queryId} />
        </div>
    )
}

type FunnelSingleStepStateProps = { actionable?: boolean }

export function FunnelSingleStepState({ actionable = true }: FunnelSingleStepStateProps): JSX.Element {
    const { insightProps } = useValues(insightLogic)
    const { series } = useValues(funnelDataLogic(insightProps))
    const { updateQuerySource } = useActions(funnelDataLogic(insightProps))

    const filters = series ? seriesToActionsAndEvents(series) : {}
    const setFilters = (payload: Partial<FilterType>): void => {
        updateQuerySource({
            series: actionsAndEventsToSeries(payload as any, true, MathAvailability.None),
        } as Partial<FunnelsQuery>)
    }

    const { addFilter } = useActions(entityFilterLogic({ setFilters, filters, typeKey: 'EditFunnel-action' }))

    return (
        <div data-attr="insight-empty-state" className="flex flex-col flex-1 items-center justify-center">
            <div className="text-5xl text-muted mb-2">
                <IconPlusSquare />
            </div>
            <h2 className="text-xl leading-tight font-medium">Add another step!</h2>
            <p className="mb-0 text-sm text-center text-balance text-muted">
                <span>You're almost there! Funnels require at least two steps before calculating.</span>
                {actionable && (
                    <>
                        <br />
                        <span>Once you have two steps defined, additional changes will recalculate automatically.</span>
                    </>
                )}
            </p>
            {actionable && (
                <div className="flex justify-center mt-4">
                    <LemonButton
                        size="large"
                        type="secondary"
                        onClick={() => addFilter()}
                        data-attr="add-action-event-button-empty-state"
                        icon={<IconPlus />}
                    >
                        Add funnel step
                    </LemonButton>
                </div>
            )}
            <div className="mt-4">
                <Link
                    data-attr="funnels-single-step-help"
                    to="https://posthog.com/docs/user-guides/funnels?utm_medium=in-product&utm_campaign=funnel-empty-state"
                    target="_blank"
                    className="flex items-center justify-center"
                    targetBlankIcon
                >
                    Learn more about funnels in PostHog docs
                </Link>
            </div>
        </div>
    )
}

const SAVED_INSIGHTS_COPY = {
    [`${SavedInsightsTabs.All}`]: {
        title: 'There are no insights $CONDITION.',
        description: 'Once you create an insight, it will show up here.',
    },
    [`${SavedInsightsTabs.Yours}`]: {
        title: "You haven't created insights $CONDITION.",
        description: 'Once you create an insight, it will show up here.',
    },
    [`${SavedInsightsTabs.Favorites}`]: {
        title: 'There are no favorited insights $CONDITION.',
        description: 'Once you favorite an insight, it will show up here.',
    },
}

export function SavedInsightsEmptyState(): JSX.Element {
    const {
        filters: { tab },
        insights,
        usingFilters,
    } = useValues(savedInsightsLogic)

    // show the search string that was used to make the results, not what it currently is
    const searchString = insights.filters?.search || null
    const { title, description } = SAVED_INSIGHTS_COPY[tab as keyof typeof SAVED_INSIGHTS_COPY] ?? {}

    return (
        <div
            data-attr="insight-empty-state"
            className="saved-insight-empty-state flex flex-col flex-1 items-center justify-center"
        >
            <div className="illustration-main w-40 m-auto">
                <BuilderHog3 className="w-full h-full" />
            </div>
            <h2>
                {usingFilters
                    ? searchString
                        ? title.replace('$CONDITION', `matching "${searchString}"`)
                        : title.replace('$CONDITION', `matching these filters`)
                    : title.replace('$CONDITION', 'for this project')}
            </h2>
            {usingFilters ? (
                <p className="empty-state__description">
                    Refine your keyword search, or try using other filters such as type, last modified or created by.
                </p>
            ) : (
                <p className="empty-state__description">{description}</p>
            )}
            {tab !== SavedInsightsTabs.Favorites && (
                <div className="flex justify-center">
                    <Link to={urls.insightNew()}>
                        <LemonButton
                            type="primary"
                            data-attr="add-insight-button-empty-state"
                            icon={<IconPlusSmall />}
                            className="add-insight-button"
                        >
                            New insight
                        </LemonButton>
                    </Link>
                </div>
            )}
        </div>
    )
}<|MERGE_RESOLUTION|>--- conflicted
+++ resolved
@@ -10,12 +10,7 @@
     IconPlusSquare,
     IconWarning,
 } from '@posthog/icons'
-<<<<<<< HEAD
-import { LemonButton } from '@posthog/lemon-ui'
-=======
 import { LemonButton, Spinner } from '@posthog/lemon-ui'
-import clsx from 'clsx'
->>>>>>> c5be8af4
 import { useActions, useValues } from 'kea'
 import { BuilderHog3 } from 'lib/components/hedgehogs'
 import { supportLogic } from 'lib/components/Support/supportLogic'
