--- conflicted
+++ resolved
@@ -1,22 +1,12 @@
-import posthog from 'posthog-js'
 import { useActions } from 'kea'
 import { useCallback, useRef } from 'react'
 
 import { Editor as TTEditor } from '@tiptap/core'
-<<<<<<< HEAD
 import { EditorContent, useEditor } from '@tiptap/react'
-import { useRef } from 'react'
-=======
-import { useEditor, EditorContent } from '@tiptap/react'
 import { FloatingMenu } from '@tiptap/extension-floating-menu'
->>>>>>> f8cb641a
 import StarterKit from '@tiptap/starter-kit'
 import ExtensionPlaceholder from '@tiptap/extension-placeholder'
 import ExtensionDocument from '@tiptap/extension-document'
-<<<<<<< HEAD
-import { EditorRange, isCurrentNodeEmpty, JSONContent, NotebookEditor } from './utils'
-=======
->>>>>>> f8cb641a
 
 import { NotebookNodeFlag } from '../Nodes/NotebookNodeFlag'
 import { NotebookNodeFlagCodeExample } from '../Nodes/NotebookNodeFlagCodeExample'
@@ -34,15 +24,11 @@
 import { NotebookNodeType } from '~/types'
 import { NotebookNodeImage } from '../Nodes/NotebookNodeImage'
 
-<<<<<<< HEAD
 import posthog from 'posthog-js'
-import { FloatingSlashCommands, SlashCommandsExtension } from './SlashCommands'
-import { NotebookMode } from '~/types'
-=======
 import { JSONContent, NotebookEditor, EditorFocusPosition, EditorRange, Node } from './utils'
 import { SlashCommandsExtension } from './SlashCommands'
 import { BacklinkCommandsExtension } from './BacklinkCommands'
->>>>>>> f8cb641a
+import { NotebookMode } from '~/types'
 
 const CustomDocument = ExtensionDocument.extend({
     content: 'heading block*',
@@ -97,40 +83,29 @@
                     }
                 },
             }),
-<<<<<<< HEAD
-            NotebookNodeLink,
-
-            NotebookNodeInsight.configure({
-                viewMode: viewMode,
-            }),
-            NotebookNodeQuery.configure({
-                viewMode: viewMode,
-            }),
-            NotebookNodeRecording.configure({
-                viewMode: viewMode,
-            }),
-            NotebookNodePlaylist.configure({
-                viewMode: viewMode,
-            }),
-            NotebookNodePerson.configure({
-                viewMode: viewMode,
-            }),
-            NotebookNodeFlag.configure({
-                viewMode: viewMode,
-            }),
-=======
             NotebookMarkLink,
             NotebookNodeBacklink,
-            NotebookNodeInsight,
-            NotebookNodeQuery,
-            NotebookNodeRecording,
+            NotebookNodeInsight.configure({
+                viewMode: viewMode,
+            }),
+            NotebookNodeQuery.configure({
+                viewMode: viewMode,
+            }),
+            NotebookNodeRecording.configure({
+                viewMode: viewMode,
+            }),
             NotebookNodeReplayTimestamp,
-            NotebookNodePlaylist,
-            NotebookNodePerson,
-            NotebookNodeFlag,
+            NotebookNodePlaylist.configure({
+                viewMode: viewMode,
+            }),
+            NotebookNodePerson.configure({
+                viewMode: viewMode,
+            }),
+            NotebookNodeFlag.configure({
+                viewMode: viewMode,
+            }),
             NotebookNodeFlagCodeExample,
             NotebookNodeImage,
->>>>>>> f8cb641a
             SlashCommandsExtension,
             BacklinkCommandsExtension,
         ],
@@ -253,13 +228,8 @@
 
     return (
         <>
-<<<<<<< HEAD
-            <EditorContent editor={_editor} className="flex flex-col flex-1" />
-            {_editor && viewMode !== NotebookMode.SharedView && <FloatingSlashCommands editor={_editor} />}
-=======
             <EditorContent editor={_editor} className="NotebookEditor flex flex-col flex-1" />
-            {_editor && <FloatingSuggestions editor={_editor} />}
->>>>>>> f8cb641a
+            {_editor && viewMode !== NotebookMode.SharedView && <FloatingSuggestions editor={_editor} />}
         </>
     )
 }
