import { Monaco } from '@monaco-editor/react'
import { LemonDialog, LemonInput, lemonToast } from '@posthog/lemon-ui'
import { actions, afterMount, connect, kea, key, listeners, path, props, propsChanged, reducers, selectors } from 'kea'
import { loaders } from 'kea-loaders'
import { combineUrl, router } from 'kea-router'
import { subscriptions } from 'kea-subscriptions'
import api from 'lib/api'
import { LemonField } from 'lib/lemon-ui/LemonField'
import { initModel } from 'lib/monaco/CodeEditor'
import { codeEditorLogic } from 'lib/monaco/codeEditorLogic'
import { editor, Uri } from 'monaco-editor'
import { insightsApi } from 'scenes/insights/utils/api'
import { urls } from 'scenes/urls'
import { userLogic } from 'scenes/userLogic'

import { dataNodeLogic } from '~/queries/nodes/DataNode/dataNodeLogic'
import { insightVizDataNodeKey } from '~/queries/nodes/InsightViz/InsightViz'
import { queryExportContext } from '~/queries/query'
import { DataVisualizationNode, HogQLMetadataResponse, HogQLQuery, NodeKind } from '~/queries/schema/schema-general'
import { DataWarehouseSavedQuery, ExportContext, QueryTabState } from '~/types'

import { DATAWAREHOUSE_EDITOR_ITEM_ID } from '../external/dataWarehouseExternalSceneLogic'
import { dataWarehouseViewsLogic } from '../saved_queries/dataWarehouseViewsLogic'
import type { multitabEditorLogicType } from './multitabEditorLogicType'
import { ViewEmptyState } from './ViewLoadingState'

export const dataNodeKey = insightVizDataNodeKey({
    dashboardItemId: DATAWAREHOUSE_EDITOR_ITEM_ID,
    cachedInsight: null,
    doNotLoad: true,
})

export interface MultitabEditorLogicProps {
    key: string
    monaco?: Monaco | null
    editor?: editor.IStandaloneCodeEditor | null
}

export const editorModelsStateKey = (key: string | number): string => `${key}/editorModelQueries`
export const activeModelStateKey = (key: string | number): string => `${key}/activeModelUri`
export const activeModelVariablesStateKey = (key: string | number): string => `${key}/activeModelVariables`

export const NEW_QUERY = 'Untitled'

const getNextUntitledNumber = (tabs: QueryTab[]): number => {
    const untitledNumbers = tabs
        .filter((tab) => tab.name?.startsWith(NEW_QUERY))
        .map((tab) => {
            const match = tab.name?.match(/Untitled (\d+)/)
            return match ? parseInt(match[1]) : 0
        })
        .filter((num) => !isNaN(num))

    if (untitledNumbers.length === 0) {
        return 1
    }

    // Find the first gap in the sequence or use the next number
    for (let i = 1; i <= untitledNumbers.length + 1; i++) {
        if (!untitledNumbers.includes(i)) {
            return i
        }
    }
    return untitledNumbers.length + 1
}

export interface QueryTab {
    uri: Uri
    view?: DataWarehouseSavedQuery
    name: string
    sourceQuery?: DataVisualizationNode
}

export const multitabEditorLogic = kea<multitabEditorLogicType>([
    path(['data-warehouse', 'editor', 'multitabEditorLogic']),
    props({} as MultitabEditorLogicProps),
    key((props) => props.key),
    connect({
        values: [userLogic, ['user']],
        actions: [
            dataWarehouseViewsLogic,
            [
                'loadDataWarehouseSavedQueriesSuccess',
                'deleteDataWarehouseSavedQuerySuccess',
                'createDataWarehouseSavedQuerySuccess',
                'runDataWarehouseSavedQuery',
            ],
        ],
    }),
    actions({
        setQueryInput: (queryInput: string) => ({ queryInput }),
        updateState: true,
        runQuery: (queryOverride?: string, switchTab?: boolean) => ({
            queryOverride,
            switchTab,
        }),
        setActiveQuery: (query: string) => ({ query }),
        renameTab: (tab: QueryTab, newName: string) => ({ tab, newName }),
        setTabs: (tabs: QueryTab[]) => ({ tabs }),
        addTab: (tab: QueryTab) => ({ tab }),
        createTab: (query?: string, view?: DataWarehouseSavedQuery) => ({ query, view }),
        deleteTab: (tab: QueryTab) => ({ tab }),
        _deleteTab: (tab: QueryTab) => ({ tab }),
        removeTab: (tab: QueryTab) => ({ tab }),
        selectTab: (tab: QueryTab) => ({ tab }),
        updateTab: (tab: QueryTab) => ({ tab }),
        setLocalState: (key: string, value: any) => ({ key, value }),
        initialize: true,
        saveAsView: true,
        saveAsViewSubmit: (name: string) => ({ name }),
        saveAsInsight: true,
        saveAsInsightSubmit: (name: string) => ({ name }),
        setCacheLoading: (loading: boolean) => ({ loading }),
        setError: (error: string | null) => ({ error }),
        setIsValidView: (isValidView: boolean) => ({ isValidView }),
        setSourceQuery: (sourceQuery: DataVisualizationNode) => ({ sourceQuery }),
        setMetadata: (metadata: HogQLMetadataResponse | null) => ({ metadata }),
        setMetadataLoading: (loading: boolean) => ({ loading }),
        editView: (query: string, view: DataWarehouseSavedQuery) => ({ query, view }),
        updateQueryTabState: true,
<<<<<<< HEAD
        setLastRunQuery: (lastRunQuery: DataVisualizationNode | null) => ({ lastRunQuery }),
=======
        setPrompt: (prompt: string) => ({ prompt }),
        draftFromPrompt: true,
        draftFromPromptComplete: true,
        setPromptError: (error: string | null) => ({ error }),
        setSuggestedQueryInput: (suggestedQueryInput: string) => ({ suggestedQueryInput }),
        onAcceptSuggestedQueryInput: true,
        onRejectSuggestedQueryInput: true,
>>>>>>> 21199054
    }),
    propsChanged(({ actions, props }, oldProps) => {
        if (!oldProps.monaco && !oldProps.editor && props.monaco && props.editor) {
            actions.initialize()
        }
    }),
    loaders(({ values, props }) => ({
        queryTabState: [
            null as QueryTabState | null,
            {
                loadQueryTabState: async () => {
                    if (!values.user) {
                        return null
                    }
                    let queryTabStateModel = null
                    try {
                        queryTabStateModel = await api.queryTabState.user(values.user?.uuid)
                    } catch (e) {
                        console.error(e)
                    }

                    const localEditorModels = localStorage.getItem(editorModelsStateKey(props.key))
                    const localActiveModelUri = localStorage.getItem(activeModelStateKey(props.key))

                    if (queryTabStateModel === null) {
                        queryTabStateModel = await api.queryTabState.create({
                            state: {
                                editorModelsStateKey: localEditorModels || '',
                                activeModelStateKey: localActiveModelUri || '',
                                sourceQuery: values.sourceQuery ? JSON.stringify(values.sourceQuery) : '',
                            },
                        })
                    }

                    return queryTabStateModel
                },
            },
        ],
    })),
    reducers(({ props }) => ({
        cacheLoading: [
            true,
            {
                setCacheLoading: (_, { loading }) => loading,
            },
        ],
        sourceQuery: [
            {
                kind: NodeKind.DataVisualizationNode,
                source: {
                    kind: NodeKind.HogQLQuery,
                    query: '',
                },
            } as DataVisualizationNode,
            {
                setSourceQuery: (_, { sourceQuery }) => sourceQuery,
            },
        ],
        lastRunQuery: [
            null as DataVisualizationNode | null,
            {
                setLastRunQuery: (_, { lastRunQuery }) => lastRunQuery,
            },
        ],
        queryInput: [
            '',
            {
                setQueryInput: (_, { queryInput }) => queryInput,
            },
        ],
        activeQuery: [
            null as string | null,
            {
                setActiveQuery: (_, { query }) => query,
            },
        ],
        activeModelUri: [
            null as QueryTab | null,
            {
                selectTab: (_, { tab }) => tab,
            },
        ],
        editingView: [
            null as DataWarehouseSavedQuery | null,
            {
                selectTab: (_, { tab }) => tab.view ?? null,
            },
        ],
        allTabs: [
            [] as QueryTab[],
            { persist: true },
            {
                addTab: (state, { tab }) => {
                    return [...state, tab]
                },
                removeTab: (state, { tab: tabToRemove }) => {
                    return state.filter((tab) => tab.uri.toString() !== tabToRemove.uri.toString())
                },
                setTabs: (_, { tabs }) => tabs,
            },
        ],
        error: [
            null as string | null,
            {
                setError: (_, { error }) => error,
            },
        ],
        isValidView: [
            false,
            {
                setIsValidView: (_, { isValidView }) => isValidView,
            },
        ],
        metadataLoading: [
            true,
            {
                setMetadataLoading: (_, { loading }) => loading,
            },
        ],
        metadata: [
            null as HogQLMetadataResponse | null,
            {
                setMetadata: (_, { metadata }) => metadata,
            },
        ],
        editorKey: [props.key],
        prompt: ['', { setPrompt: (_, { prompt }) => prompt }],
        promptError: [
            null as string | null,
            { setPromptError: (_, { error }) => error, draftFromPrompt: () => null, saveQuery: () => null },
        ],
        promptLoading: [false, { draftFromPrompt: () => true, draftFromPromptComplete: () => false }],
        suggestedQueryInput: [
            '',
            {
                setSuggestedQueryInput: (_, { suggestedQueryInput }) => suggestedQueryInput,
            },
        ],
    })),
    listeners(({ values, props, actions, asyncActions }) => ({
        draftFromPrompt: async () => {
            try {
                // const result = await api.get(
                //     combineUrl(`api/projects/@current/query/draft_sql/`, {
                //         prompt: values.prompt,
                //         current_query: values.queryInput,
                //     }).url
                // )
                // const { sql } = result

                if (values.queryInput) {
                    actions.setSuggestedQueryInput('SELECT * FROM events LIMIT 10')
                } else {
                    actions.setQueryInput('SELECT * FROM events LIMIT 10')
                }
            } catch (e) {
                actions.setPromptError((e as { code: string; detail: string }).detail)
            } finally {
                actions.draftFromPromptComplete()
            }
        },
        onAcceptSuggestedQueryInput: () => {
            actions.setQueryInput(values.suggestedQueryInput)
            actions.setSuggestedQueryInput('')
        },
        onRejectSuggestedQueryInput: () => {
            actions.setSuggestedQueryInput('')
        },
        editView: ({ query, view }) => {
            const maybeExistingTab = values.allTabs.find((tab) => tab.view?.id === view.id)
            if (maybeExistingTab) {
                actions.selectTab(maybeExistingTab)
            } else {
                actions.createTab(query, view)
            }
        },
        createTab: ({ query = '', view }) => {
            const mountedCodeEditorLogic =
                codeEditorLogic.findMounted() ||
                codeEditorLogic({
                    key: props.key,
                    query: values.sourceQuery?.source.query ?? '',
                    language: 'hogQL',
                })

            let currentModelCount = 1
            const allNumbers = values.allTabs.map((tab) => parseInt(tab.uri.path.split('/').pop() || '0'))
            while (allNumbers.includes(currentModelCount)) {
                currentModelCount++
            }

            if (props.monaco) {
                const uri = props.monaco.Uri.parse(currentModelCount.toString())
                const model = props.monaco.editor.createModel(query, 'hogQL', uri)
                props.editor?.setModel(model)

                if (mountedCodeEditorLogic) {
                    initModel(model, mountedCodeEditorLogic)
                }

                const nextUntitledNumber = getNextUntitledNumber(values.allTabs)
                const tabName = view?.name || `${NEW_QUERY} ${nextUntitledNumber}`

                actions.addTab({
                    uri,
                    view,
                    name: tabName,
                })
                actions.selectTab({
                    uri,
                    view,
                    name: tabName,
                })

                const queries = values.allTabs.map((tab) => {
                    return {
                        query: props.monaco?.editor.getModel(tab.uri)?.getValue() || '',
                        path: tab.uri.path.split('/').pop(),
                        view: uri.path === tab.uri.path ? view : tab.view,
                        name: tab.name,
                    }
                })
                actions.setLocalState(editorModelsStateKey(props.key), JSON.stringify(queries))
            }
        },
        renameTab: ({ tab, newName }) => {
            const updatedTabs = values.allTabs.map((t) => {
                if (t.uri.toString() === tab.uri.toString()) {
                    return {
                        ...t,
                        name: newName,
                    }
                }
                return t
            })
            actions.setTabs(updatedTabs)
            const activeTab = updatedTabs.find((t) => t.uri.toString() === tab.uri.toString())
            if (activeTab) {
                actions.selectTab(activeTab)
            }
            actions.updateState()
        },
        selectTab: ({ tab }) => {
            if (props.monaco) {
                const model = props.monaco.editor.getModel(tab.uri)
                props.editor?.setModel(model)
            }

            const path = tab.uri.path.split('/').pop()
            if (path) {
                actions.setLocalState(activeModelStateKey(props.key), path)
                actions.updateQueryTabState()
            }
        },
        setSourceQuery: ({ sourceQuery }) => {
            if (!values.activeModelUri) {
                return
            }

            actions.updateTab({
                ...values.activeModelUri,
                sourceQuery,
            })
            actions.setTabs(
                values.allTabs.map((tab) => {
                    if (tab.uri.path === values.activeModelUri?.uri.path) {
                        return {
                            ...tab,
                            sourceQuery,
                        }
                    }
                    return tab
                })
            )
        },
        deleteTab: ({ tab: tabToRemove }) => {
            if (values.activeModelUri?.view && values.queryInput !== values.sourceQuery.source.query) {
                LemonDialog.open({
                    title: 'Close tab',
                    description: 'Are you sure you want to close this tab? There are unsaved changes.',
                    primaryButton: {
                        children: 'Close',
                        status: 'danger',
                        onClick: () => actions._deleteTab(tabToRemove),
                    },
                })
            } else if (values.queryInput !== '' && !values.activeModelUri?.view) {
                LemonDialog.open({
                    title: 'Delete query',
                    description: 'There are unsaved changes. Are you sure you want to delete this query?',
                    primaryButton: {
                        children: 'Delete',
                        status: 'danger',
                        onClick: () => actions._deleteTab(tabToRemove),
                    },
                })
            } else {
                actions._deleteTab(tabToRemove)
            }
        },
        _deleteTab: ({ tab: tabToRemove }) => {
            if (props.monaco) {
                const model = props.monaco.editor.getModel(tabToRemove.uri)
                if (tabToRemove.uri.toString() === values.activeModelUri?.uri.toString()) {
                    const indexOfModel = values.allTabs.findIndex(
                        (tab) => tab.uri.toString() === tabToRemove.uri.toString()
                    )
                    const nextModel =
                        values.allTabs[indexOfModel + 1] || values.allTabs[indexOfModel - 1] || values.allTabs[0] // there will always be one
                    actions.selectTab(nextModel)
                }
                model?.dispose()
                actions.removeTab(tabToRemove)
                const queries = values.allTabs.map((tab) => {
                    return {
                        query: props.monaco?.editor.getModel(tab.uri)?.getValue() || '',
                        path: tab.uri.path.split('/').pop(),
                        view: tab.view,
                    }
                })
                actions.setLocalState(editorModelsStateKey(props.key), JSON.stringify(queries))
            }
        },
        setLocalState: ({ key, value }) => {
            localStorage.setItem(key, value)
        },
        initialize: () => {
            // TODO: replace with queryTabState
            const allModelQueries = localStorage.getItem(editorModelsStateKey(props.key))
            const activeModelUri = localStorage.getItem(activeModelStateKey(props.key))

            const mountedCodeEditorLogic =
                codeEditorLogic.findMounted() ||
                codeEditorLogic({
                    key: props.key,
                    query: values.sourceQuery?.source.query ?? '',
                    language: 'hogQL',
                })

            if (allModelQueries) {
                // clear existing models
                props.monaco?.editor.getModels().forEach((model: editor.ITextModel) => {
                    model.dispose()
                })

                const models = JSON.parse(allModelQueries || '[]')
                const newModels: QueryTab[] = []

                models.forEach((model: Record<string, any>) => {
                    if (props.monaco) {
                        const uri = props.monaco.Uri.parse(model.path)
                        const newModel = props.monaco.editor.createModel(model.query, 'hogQL', uri)
                        props.editor?.setModel(newModel)

                        const existingTab = values.allTabs.find((tab) => tab.uri.path === uri.path)

                        newModels.push({
                            uri,
                            view: model.view,
                            name: model.name,
                            sourceQuery: existingTab?.sourceQuery,
                        })
                        mountedCodeEditorLogic && initModel(newModel, mountedCodeEditorLogic)
                    }
                })

                actions.setTabs(newModels)

                if (activeModelUri) {
                    const uri = props.monaco?.Uri.parse(activeModelUri)
                    const activeModel = props.monaco?.editor
                        .getModels()
                        .find((model: editor.ITextModel) => model.uri.path === uri?.path)
                    activeModel && props.editor?.setModel(activeModel)
                    const val = activeModel?.getValue()

                    if (val) {
                        actions.setQueryInput(val)
                    }

                    const activeTab = newModels.find((tab) => tab.uri.path.split('/').pop() === activeModelUri)
                    const activeView = activeTab?.view

                    if (uri && activeTab) {
                        actions.selectTab({
                            uri,
                            view: activeView,
                            name: activeView?.name || activeTab.name,
                            sourceQuery: activeTab.sourceQuery,
                        })
                    }
                } else if (newModels.length) {
                    actions.selectTab({
                        uri: newModels[0].uri,
                        name: newModels[0].view?.name || newModels[0].name,
                        sourceQuery: newModels[0].sourceQuery,
                    })
                }
            } else {
                const model = props.editor?.getModel()

                if (model) {
                    actions.createTab()
                }
            }
            actions.setCacheLoading(false)
        },
        setQueryInput: () => {
            actions.updateState()
        },
        updateState: async (_, breakpoint) => {
            await breakpoint(100)
            const queries = values.allTabs.map((model) => {
                return {
                    query: props.monaco?.editor.getModel(model.uri)?.getValue() || '',
                    path: model.uri.path.split('/').pop(),
                    name: model.view?.name || model.name,
                    view: model.view,
                }
            })
            localStorage.setItem(editorModelsStateKey(props.key), JSON.stringify(queries))
            actions.updateQueryTabState()
        },
        runQuery: ({ queryOverride, switchTab }) => {
            const query = queryOverride || values.queryInput

            const newSource = {
                ...values.sourceQuery.source,
                query,
                variables: Object.fromEntries(
                    Object.entries(values.sourceQuery.source.variables ?? {}).filter(([_, variable]) =>
                        query.includes(`{variables.${variable.code_name}}`)
                    )
                ),
            }

            actions.setSourceQuery({
                ...values.sourceQuery,
                source: newSource,
            })
            actions.setLastRunQuery({
                ...values.sourceQuery,
                source: newSource,
            })
            dataNodeLogic({
                key: values.currentDataLogicKey,
                query: newSource,
            }).mount()

            dataNodeLogic({
                key: values.currentDataLogicKey,
                query: newSource,
            }).actions.loadData(!switchTab ? 'force_async' : 'async')
        },
        saveAsView: async () => {
            LemonDialog.openForm({
                title: 'Save as view',
                initialValues: { viewName: values.activeModelUri?.name || '' },
                description: `View names can only contain letters, numbers, '_', or '$'. Spaces are not allowed.`,
                content: (isLoading) =>
                    isLoading ? (
                        <div className="h-[37px] flex items-center">
                            <ViewEmptyState />
                        </div>
                    ) : (
                        <LemonField name="viewName">
                            <LemonInput
                                disabled={isLoading}
                                placeholder="Please enter the name of the view"
                                autoFocus
                            />
                        </LemonField>
                    ),
                errors: {
                    viewName: (name) =>
                        !name
                            ? 'You must enter a name'
                            : !/^[A-Za-z_$][A-Za-z0-9_$]*$/.test(name)
                                ? 'Name must be valid'
                                : undefined,
                },
                onSubmit: async ({ viewName }) => {
                    await asyncActions.saveAsViewSubmit(viewName)
                },
                shouldAwaitSubmit: true,
            })
        },
        saveAsViewSubmit: async ({ name }) => {
            const query: HogQLQuery = values.sourceQuery.source

            const queryToSave = {
                ...query,
                query: values.queryInput,
            }

            const logic = dataNodeLogic({
                key: values.currentDataLogicKey,
                query: queryToSave,
            })

            const types = logic.values.response?.types ?? []
            try {
                await dataWarehouseViewsLogic.asyncActions.createDataWarehouseSavedQuery({
                    name,
                    query: queryToSave,
                    types,
                })
                actions.updateState()
            } catch (e) {
                lemonToast.error('Failed to save view')
            }
        },
        saveAsInsight: async () => {
            LemonDialog.openForm({
                title: 'Save as new insight',
                initialValues: {
                    name: '',
                },
                content: (
                    <LemonField name="name">
                        <LemonInput data-attr="insight-name" placeholder="Please enter the new name" autoFocus />
                    </LemonField>
                ),
                errors: {
                    name: (name) => (!name ? 'You must enter a name' : undefined),
                },
                onSubmit: async ({ name }) => actions.saveAsInsightSubmit(name),
            })
        },
        saveAsInsightSubmit: async ({ name }) => {
            const insight = await insightsApi.create({
                name,
                query: values.sourceQuery,
                saved: true,
            })

            lemonToast.info(`You're now viewing ${insight.name || insight.derived_name || name}`)

            router.actions.push(urls.insightView(insight.short_id))
        },
        loadDataWarehouseSavedQueriesSuccess: ({ dataWarehouseSavedQueries }) => {
            // keep tab views up to date
            const newTabs = values.allTabs.map((tab) => ({
                ...tab,
                view: dataWarehouseSavedQueries.find((v) => v.id === tab.view?.id),
            }))
            actions.setTabs(newTabs)
            actions.updateState()
        },
        deleteDataWarehouseSavedQuerySuccess: ({ payload: viewId }) => {
            const tabToRemove = values.allTabs.find((tab) => tab.view?.id === viewId)
            if (tabToRemove) {
                actions._deleteTab(tabToRemove)
            }
            lemonToast.success('View deleted')
        },
        createDataWarehouseSavedQuerySuccess: ({ dataWarehouseSavedQueries, payload: view }) => {
            const newView = view && dataWarehouseSavedQueries.find((v) => v.name === view.name)
            if (newView) {
                const newTabs = values.allTabs.map((tab) => ({
                    ...tab,
                    view: tab.uri.path === values.activeModelUri?.uri.path ? newView : tab.view,
                }))
                const newTab = newTabs.find((tab) => tab.uri.path === values.activeModelUri?.uri.path)
                actions.setTabs(newTabs)
                newTab && actions.selectTab(newTab)
                actions.updateState()
            }
        },
        updateDataWarehouseSavedQuerySuccess: () => {
            lemonToast.success('View updated')
        },
        updateQueryTabState: async (_, breakpoint) => {
            await breakpoint(1000)
            if (!values.queryTabState) {
                return
            }
            try {
                await api.queryTabState.update(values.queryTabState.id, {
                    state: {
                        editorModelsStateKey: localStorage.getItem(editorModelsStateKey(props.key)),
                        activeModelStateKey: localStorage.getItem(activeModelStateKey(props.key)),
                        sourceQuery: JSON.stringify(values.sourceQuery),
                    },
                })
            } catch (e) {
                console.error(e)
            }
        },
    })),
    subscriptions(({ props, actions, values }) => ({
        activeModelUri: (activeModelUri) => {
            if (props.monaco) {
                const _model = props.monaco.editor.getModel(activeModelUri.uri)
                const val = _model?.getValue()
                actions.setQueryInput(val ?? '')
                if (activeModelUri.sourceQuery) {
                    actions.setSourceQuery({
                        ...activeModelUri.sourceQuery,
                        source: {
                            ...activeModelUri.sourceQuery.source,
                            query: val ?? '',
                        },
                    })
                } else {
                    actions.setSourceQuery({
                        kind: NodeKind.DataVisualizationNode,
                        source: {
                            kind: NodeKind.HogQLQuery,
                            query: val ?? '',
                        },
                    })
                }
            }
        },
        allTabs: () => {
            // keep selected tab up to date
            const activeTab = values.allTabs.find((tab) => tab.uri.path === values.activeModelUri?.uri.path)
            if (activeTab && activeTab.uri.path != values.activeModelUri?.uri.path) {
                actions.selectTab(activeTab)
            }
        },
    })),
    selectors({
        exportContext: [
            (s) => [s.sourceQuery],
            (sourceQuery) => {
                // TODO: use active tab at some point
                const filename = 'export'

                return {
                    ...queryExportContext(sourceQuery.source, undefined, undefined),
                    filename,
                } as ExportContext
            },
        ],
        isEditingMaterializedView: [
            (s) => [s.editingView],
            (editingView) => {
                return !!editingView?.status
            },
        ],
        currentDataLogicKey: [
            (s) => [s.activeModelUri],
            (activeModelUri) => {
                return activeModelUri?.uri.path ?? dataNodeKey
            },
        ],
        isSourceQueryLastRun: [
            (s) => [s.queryInput, s.lastRunQuery],
            (queryInput, lastRunQuery) => {
                return queryInput === lastRunQuery?.source.query
            },
        ],
    }),
    afterMount(({ actions }) => {
        actions.loadQueryTabState()
    }),
])<|MERGE_RESOLUTION|>--- conflicted
+++ resolved
@@ -2,7 +2,7 @@
 import { LemonDialog, LemonInput, lemonToast } from '@posthog/lemon-ui'
 import { actions, afterMount, connect, kea, key, listeners, path, props, propsChanged, reducers, selectors } from 'kea'
 import { loaders } from 'kea-loaders'
-import { combineUrl, router } from 'kea-router'
+import { router } from 'kea-router'
 import { subscriptions } from 'kea-subscriptions'
 import api from 'lib/api'
 import { LemonField } from 'lib/lemon-ui/LemonField'
@@ -118,9 +118,7 @@
         setMetadataLoading: (loading: boolean) => ({ loading }),
         editView: (query: string, view: DataWarehouseSavedQuery) => ({ query, view }),
         updateQueryTabState: true,
-<<<<<<< HEAD
         setLastRunQuery: (lastRunQuery: DataVisualizationNode | null) => ({ lastRunQuery }),
-=======
         setPrompt: (prompt: string) => ({ prompt }),
         draftFromPrompt: true,
         draftFromPromptComplete: true,
@@ -128,7 +126,6 @@
         setSuggestedQueryInput: (suggestedQueryInput: string) => ({ suggestedQueryInput }),
         onAcceptSuggestedQueryInput: true,
         onRejectSuggestedQueryInput: true,
->>>>>>> 21199054
     }),
     propsChanged(({ actions, props }, oldProps) => {
         if (!oldProps.monaco && !oldProps.editor && props.monaco && props.editor) {
@@ -607,8 +604,8 @@
                         !name
                             ? 'You must enter a name'
                             : !/^[A-Za-z_$][A-Za-z0-9_$]*$/.test(name)
-                                ? 'Name must be valid'
-                                : undefined,
+                            ? 'Name must be valid'
+                            : undefined,
                 },
                 onSubmit: async ({ viewName }) => {
                     await asyncActions.saveAsViewSubmit(viewName)
