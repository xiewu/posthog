import 'react-data-grid/lib/styles.css'
import './DataGrid.scss'

import { IconExpand, IconGear } from '@posthog/icons'
import { LemonButton, LemonModal, LemonTable, LemonTabs, Spinner } from '@posthog/lemon-ui'
import { BindLogic, useActions, useValues } from 'kea'
import { ExportButton } from 'lib/components/ExportButton/ExportButton'
import { FEATURE_FLAGS } from 'lib/constants'
import { LoadingBar } from 'lib/lemon-ui/LoadingBar'
import { featureFlagLogic } from 'lib/logic/featureFlagLogic'
import { cn } from 'lib/utils/css-classes'
import { useCallback, useMemo, useState } from 'react'
import DataGrid, { CellClickArgs } from 'react-data-grid'
import { InsightErrorState, StatelessInsightLoadingState } from 'scenes/insights/EmptyStates'
import { HogQLBoldNumber } from 'scenes/insights/views/BoldNumber/BoldNumber'

import { KeyboardShortcut } from '~/layout/navigation-3000/components/KeyboardShortcut'
import { themeLogic } from '~/layout/navigation-3000/themeLogic'
import { dataNodeLogic } from '~/queries/nodes/DataNode/dataNodeLogic'
import { ElapsedTime } from '~/queries/nodes/DataNode/ElapsedTime'
import { LoadPreviewText } from '~/queries/nodes/DataNode/LoadNext'
import { LineGraph } from '~/queries/nodes/DataVisualization/Components/Charts/LineGraph'
import { SideBar } from '~/queries/nodes/DataVisualization/Components/SideBar'
import { Table } from '~/queries/nodes/DataVisualization/Components/Table'
import { TableDisplay } from '~/queries/nodes/DataVisualization/Components/TableDisplay'
import { DataTableVisualizationProps } from '~/queries/nodes/DataVisualization/DataVisualization'
import { dataVisualizationLogic } from '~/queries/nodes/DataVisualization/dataVisualizationLogic'
import { HogQLQueryResponse } from '~/queries/schema/schema-general'
import { ChartDisplayType, ExporterFormat } from '~/types'

import { multitabEditorLogic } from './multitabEditorLogic'
import { outputPaneLogic, OutputTab } from './outputPaneLogic'
import { InfoTab } from './OutputPaneTabs/InfoTab'
import { LineageTab } from './OutputPaneTabs/lineageTab'
import { lineageTabLogic } from './OutputPaneTabs/lineageTabLogic'
import TabScroller from './OutputPaneTabs/TabScroller'

interface ExpandableCellProps {
    value: any
    columnName: string
    isExpanded: boolean
    onToggleExpand: () => void
    hasManualWidth: boolean
}

export function ExpandableCell({
    value,
    columnName,
    isExpanded,
    onToggleExpand,
    hasManualWidth,
}: ExpandableCellProps): JSX.Element {
    const [isHovered, setIsHovered] = useState(false)

    return (
        <div
            className="relative w-full h-full flex items-center gap-1"
            onMouseEnter={() => setIsHovered(true)}
            onMouseLeave={() => setIsHovered(false)}
        >
            <div className={cn('flex-1 overflow-hidden', !isExpanded && 'text-ellipsis whitespace-nowrap')}>
                {value}
            </div>
            {isHovered && !isExpanded && !hasManualWidth && (
                <LemonButton
                    className="rotate-90 shrink-0"
                    size="xsmall"
                    icon={<IconExpand />}
                    onClick={(e) => {
                        e.stopPropagation()
                        onToggleExpand()
                    }}
                    tooltip={`Expand ${columnName} column`}
                />
            )}
        </div>
    )
}

interface RowDetailsModalProps {
    isOpen: boolean
    onClose: () => void
    row: Record<string, any> | null
    columns: string[]
}

function RowDetailsModal({ isOpen, onClose, row, columns }: RowDetailsModalProps): JSX.Element {
    if (!row) {
        return <></>
    }

    const tableData = columns.map((column) => ({
        column,
        value:
            row[column] === null ? (
                <span className="text-muted">null</span>
            ) : typeof row[column] === 'object' ? (
                <pre className="whitespace-pre-wrap break-all m-0 font-mono">
                    {JSON.stringify(row[column], null, 2)}
                </pre>
            ) : (
                <span className="whitespace-pre-wrap break-all font-mono">{String(row[column])}</span>
            ),
    }))

    return (
        <LemonModal title="Row Details" isOpen={isOpen} onClose={onClose} width={800}>
            <div className="max-h-[70vh] overflow-y-auto px-2">
                <LemonTable
                    dataSource={tableData}
                    columns={[
                        {
                            title: 'Column',
                            dataIndex: 'column',
                            className: 'font-semibold max-w-xs',
                        },
                        {
                            title: 'Value',
                            dataIndex: 'value',
                            className: 'px-4',
                        },
                    ]}
                />
            </div>
        </LemonModal>
    )
}

export function OutputPane(): JSX.Element {
    const { activeTab } = useValues(outputPaneLogic)
    const { setActiveTab } = useActions(outputPaneLogic)

    const { sourceQuery, exportContext, editorKey, metadataLoading } = useValues(multitabEditorLogic)
    const { saveAsInsight, setSourceQuery } = useActions(multitabEditorLogic)
    const { isDarkModeOn } = useValues(themeLogic)
    const { response, responseLoading, responseError, queryId, pollResponse } = useValues(dataNodeLogic)
    const { visualizationType, queryCancelled } = useValues(dataVisualizationLogic)
    const { toggleChartSettingsPanel } = useActions(dataVisualizationLogic)
    const { featureFlags } = useValues(featureFlagLogic)

    const vizKey = useMemo(() => `SQLEditorScene`, [])

    const columns = useMemo(() => {
        const types = response?.types

        return (
            response?.columns?.map((column: string, index: number) => {
                const type = types?.[index]?.[1]

                const maxContentLength = Math.max(
                    column.length,
                    ...response.results.map((row: any[]) => {
                        const content = row[index]
                        return typeof content === 'string'
                            ? content.length
                            : content === null
                            ? 0
                            : content.toString().length
                    })
                )
                const isLongContent = maxContentLength > 100
                const finalWidth = isLongContent ? 600 : undefined

                // Hack to get bools to render in the data grid
                if (type && type.indexOf('Bool') !== -1) {
                    return {
                        key: column,
                        name: column,
                        resizable: true,
                        width: finalWidth,
                        renderCell: (props: any) => {
                            if (props.row[column] === null) {
                                return null
                            }
                            return props.row[column].toString()
                        },
                    }
                }

                const baseColumn = {
                    key: column,
                    name: column,
                    resizable: true,
                    width: finalWidth,
                }

                return {
                    ...baseColumn,
                    renderCell: (props: any) => props.row[column],
                }
            }) ?? []
        )
    }, [response])

    const rows = useMemo(() => {
        if (!response?.results) {
            return []
        }
        return response?.results?.map((row: any[], index: number) => {
            const rowObject: Record<string, any> = { __index: index }
            response.columns.forEach((column: string, i: number) => {
                // Handling objects here as other viz methods can accept objects. Data grid does not for now
                if (typeof row[i] === 'object' && row[i] !== null) {
                    rowObject[column] = JSON.stringify(row[i])
                } else {
                    rowObject[column] = row[i]
                }
            })
            return rowObject
        })
    }, [response])

    const [selectedRow, setSelectedRow] = useState<Record<string, any> | null>(null)

    const handleRowClick = useCallback((args: CellClickArgs<any, any>) => {
        setSelectedRow(args.row)
    }, [])

    return (
        <div className="flex flex-col w-full flex-1 bg-primary">
            <div className="flex flex-row justify-between align-center py-2 px-4 w-full h-[55px]">
                <LemonTabs
                    activeKey={activeTab}
                    onChange={(tab) => setActiveTab(tab as OutputTab)}
                    tabs={[
                        {
                            key: OutputTab.Results,
                            label: 'Results',
                        },
                        {
                            key: OutputTab.Visualization,
                            label: 'Visualization',
                        },
                        ...(featureFlags[FEATURE_FLAGS.DATA_MODELING]
                            ? [
                                  {
                                      key: OutputTab.Info,
                                      label: (
                                          <span className="flex flex-row items-center gap-2">
                                              Info {metadataLoading ? <Spinner /> : null}
                                          </span>
                                      ),
                                  },
                                  {
                                      key: OutputTab.Lineage,
                                      label: (
                                          <span className="flex flex-row items-center gap-2">
                                              Lineage {metadataLoading ? <Spinner /> : null}
                                          </span>
                                      ),
                                  },
                              ]
                            : []),
                    ]}
                />
                <div className="flex gap-2">
                    {activeTab === OutputTab.Results && exportContext && (
                        <ExportButton
                            disabledReason={
                                visualizationType != ChartDisplayType.ActionsTable &&
                                'Only table results are exportable'
                            }
                            type="secondary"
                            items={[
                                {
                                    export_format: ExporterFormat.CSV,
                                    export_context: exportContext,
                                },
                                {
                                    export_format: ExporterFormat.XLSX,
                                    export_context: exportContext,
                                },
                            ]}
                        />
                    )}
                    {activeTab === OutputTab.Visualization && (
                        <>
                            <div className="flex justify-between flex-wrap">
                                <div className="flex items-center" />
                                <div className="flex items-center">
                                    <div className="flex gap-2 items-center flex-wrap">
                                        <TableDisplay />

                                        <LemonButton
                                            type="secondary"
                                            icon={<IconGear />}
                                            onClick={() => toggleChartSettingsPanel()}
                                            tooltip="Visualization settings"
                                        />

                                        <LemonButton type="primary" onClick={() => saveAsInsight()}>
                                            Create insight
                                        </LemonButton>
                                    </div>
                                </div>
                            </div>
                        </>
                    )}
                </div>
            </div>
            <div className="flex flex-1 relative bg-dark">
                <BindLogic logic={lineageTabLogic} props={{ codeEditorKey: editorKey }}>
                    <Content
                        activeTab={activeTab}
                        responseError={responseError}
                        responseLoading={responseLoading}
                        response={response}
                        sourceQuery={sourceQuery}
                        queryCancelled={queryCancelled}
                        columns={columns}
                        rows={rows}
                        isDarkModeOn={isDarkModeOn}
                        vizKey={vizKey}
                        setSourceQuery={setSourceQuery}
                        exportContext={exportContext}
                        saveAsInsight={saveAsInsight}
                        queryId={queryId}
                        pollResponse={pollResponse}
                        editorKey={editorKey}
                        onRowClick={handleRowClick}
                    />
                </BindLogic>
            </div>
            <div className="flex justify-between px-2 border-t">
                <div>{response && !responseError ? <LoadPreviewText /> : <></>}</div>
                <ElapsedTime />
            </div>
            <RowDetailsModal
                isOpen={!!selectedRow}
                onClose={() => setSelectedRow(null)}
                row={selectedRow}
                columns={response?.columns || []}
            />
        </div>
    )
}

function InternalDataTableVisualization(
    props: DataTableVisualizationProps & { onSaveInsight: () => void }
): JSX.Element | null {
    const { query, visualizationType, showEditingUI, response, responseLoading, isChartSettingsPanelOpen } =
        useValues(dataVisualizationLogic)

    let component: JSX.Element | null = null

    // TODO(@Gilbert09): Better loading support for all components - e.g. using the `loading` param of `Table`
    if (!showEditingUI && (!response || responseLoading)) {
        component = (
            <div className="flex flex-col flex-1 justify-center items-center bg-surface-primary h-full">
                <LoadingBar />
            </div>
        )
    } else if (visualizationType === ChartDisplayType.ActionsTable) {
        component = (
            <Table
                uniqueKey={props.uniqueKey}
                query={query}
                context={props.context}
                cachedResults={props.cachedResults as HogQLQueryResponse | undefined}
            />
        )
    } else if (
        visualizationType === ChartDisplayType.ActionsLineGraph ||
        visualizationType === ChartDisplayType.ActionsBar ||
        visualizationType === ChartDisplayType.ActionsAreaGraph ||
        visualizationType === ChartDisplayType.ActionsStackedBar
    ) {
        component = <LineGraph />
    } else if (visualizationType === ChartDisplayType.BoldNumber) {
        component = <HogQLBoldNumber />
    }

    return (
        <div className="DataVisualization h-full hide-scrollbar flex flex-1 gap-2">
            <div className="relative w-full flex flex-col gap-4 flex-1">
                <div className="flex flex-1 flex-row gap-4 overflow-scroll hide-scrollbar">
                    {isChartSettingsPanelOpen && (
                        <div>
                            <SideBar />
                        </div>
                    )}
                    <div className={cn('w-full h-full flex-1 overflow-auto')}>{component}</div>
                </div>
            </div>
        </div>
    )
}

const ErrorState = ({ responseError, sourceQuery, queryCancelled, response }: any): JSX.Element | null => {
    return (
<<<<<<< HEAD
        <div className={cn('flex-1 absolute top-0 left-0 right-0 bottom-0 overflow-scroll')}>
=======
        <div className={clsx('flex-1 absolute top-0 left-0 right-0 bottom-0')}>
>>>>>>> c5be8af4
            <InsightErrorState
                query={sourceQuery}
                excludeDetail
                title={
                    queryCancelled
                        ? 'The query was cancelled'
                        : response && 'error' in response
                        ? response.error
                        : responseError
                }
            />
        </div>
    )
}

const Content = ({
    activeTab,
    responseError,
    responseLoading,
    response,
    sourceQuery,
    queryCancelled,
    columns,
    rows,
    isDarkModeOn,
    vizKey,
    setSourceQuery,
    exportContext,
    saveAsInsight,
    queryId,
    pollResponse,
    editorKey,
    onRowClick,
}: any): JSX.Element | null => {
    if (activeTab === OutputTab.Results) {
        if (responseError) {
            return (
                <ErrorState
                    responseError={responseError}
                    sourceQuery={sourceQuery}
                    queryCancelled={queryCancelled}
                    response={response}
                />
            )
        }

        return responseLoading ? (
            <div className="flex flex-1 p-2 w-full justify-center items-center">
                <StatelessInsightLoadingState queryId={queryId} pollResponse={pollResponse} />
            </div>
        ) : !response ? (
            <div className="flex flex-1 justify-center items-center">
                <span className="text-secondary mt-3">
                    Query results will appear here. Press <KeyboardShortcut command enter /> to run the query.
                </span>
            </div>
        ) : (
            <TabScroller>
                <DataGrid
                    className={isDarkModeOn ? 'rdg-dark h-full' : 'rdg-light h-full'}
                    columns={columns}
                    rows={rows}
                    onCellClick={onRowClick}
                />
            </TabScroller>
        )
    }

    if (activeTab === OutputTab.Visualization) {
        if (responseError) {
            return (
                <ErrorState
                    responseError={responseError}
                    sourceQuery={sourceQuery}
                    queryCancelled={queryCancelled}
                    response={response}
                />
            )
        }

        return !response ? (
            <div className="flex flex-1 justify-center items-center">
                <span className="text-secondary mt-3">Query results will be visualized here</span>
            </div>
        ) : (
            <div className="flex-1 absolute top-0 left-0 right-0 bottom-0 px-4 py-1 hide-scrollbar">
                <InternalDataTableVisualization
                    uniqueKey={vizKey}
                    query={sourceQuery}
                    setQuery={setSourceQuery}
                    context={{}}
                    cachedResults={undefined}
                    exportContext={exportContext}
                    onSaveInsight={saveAsInsight}
                />
            </div>
        )
    }

    if (activeTab === OutputTab.Info) {
        return <InfoTab codeEditorKey={editorKey} />
    }

    if (activeTab === OutputTab.Lineage) {
        return <LineageTab />
    }

    return null
}<|MERGE_RESOLUTION|>--- conflicted
+++ resolved
@@ -388,11 +388,7 @@
 
 const ErrorState = ({ responseError, sourceQuery, queryCancelled, response }: any): JSX.Element | null => {
     return (
-<<<<<<< HEAD
-        <div className={cn('flex-1 absolute top-0 left-0 right-0 bottom-0 overflow-scroll')}>
-=======
-        <div className={clsx('flex-1 absolute top-0 left-0 right-0 bottom-0')}>
->>>>>>> c5be8af4
+        <div className={cn('flex-1 absolute top-0 left-0 right-0 bottom-0')}>
             <InsightErrorState
                 query={sourceQuery}
                 excludeDetail
