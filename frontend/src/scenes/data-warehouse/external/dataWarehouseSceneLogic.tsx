--- conflicted
+++ resolved
@@ -13,21 +13,13 @@
         values: [userLogic, ['user']],
     })),
     actions({
-<<<<<<< HEAD
-        toggleSourceModal: true,
-=======
         toggleSourceModal: (isOpen?: boolean) => ({ isOpen }),
->>>>>>> 773e20d7
     }),
     reducers({
         isSourceModalOpen: [
             false,
             {
-<<<<<<< HEAD
-                toggleSourceModal: (state) => !state,
-=======
                 toggleSourceModal: (state, { isOpen }) => (isOpen != undefined ? isOpen : !state),
->>>>>>> 773e20d7
             },
         ],
     }),
