--- conflicted
+++ resolved
@@ -11,10 +11,7 @@
 import { filtersToQueryNode } from '~/queries/nodes/InsightQuery/utils/filtersToQueryNode'
 import { Query } from '~/queries/Query/Query'
 import { IconInfo } from '@posthog/icons'
-<<<<<<< HEAD
-=======
 import { LoadingState } from './Experiment'
->>>>>>> 9aeacbc5
 
 export function ExperimentResult(): JSX.Element {
     const {
