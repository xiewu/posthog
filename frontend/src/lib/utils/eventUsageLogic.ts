/* This file contains the logic to report custom frontend events */
import { kea } from 'kea'
import { isPostHogProp, keyMapping } from 'lib/components/PropertyKeyInfo'
import posthog from 'posthog-js'
import { userLogic } from 'scenes/userLogic'
import { eventUsageLogicType } from './eventUsageLogicType'
import {
    AnnotationType,
    FilterType,
    DashboardType,
    PersonType,
    DashboardMode,
    HotKeys,
    GlobalHotKeys,
    EntityType,
    DashboardItemType,
    ViewType,
    InsightType,
    PropertyFilter,
    HelpType,
    SessionPlayerData,
    AvailableFeature,
} from '~/types'
import { Dayjs } from 'dayjs'
import { preflightLogic } from 'scenes/PreflightCheck/logic'
import { PersonModalParams } from 'scenes/trends/personsModalLogic'
import { EventIndex } from '@posthog/react-rrweb-player'

const keyMappingKeys = Object.keys(keyMapping.event)

export enum DashboardEventSource {
    LongPress = 'long_press',
    MoreDropdown = 'more_dropdown',
    DashboardHeader = 'dashboard_header',
    Hotkey = 'hotkey',
    InputEnter = 'input_enter',
    Toast = 'toast',
    Browser = 'browser',
    AddDescription = 'add_dashboard_description',
    MainNavigation = 'main_nav',
    DashboardsList = 'dashboards_list',
}

export enum InsightEventSource {
    LongPress = 'long_press',
    MoreDropdown = 'more_dropdown',
    InsightHeader = 'insight_header',
    Hotkey = 'hotkey',
    InputEnter = 'input_enter',
    Toast = 'toast',
    Browser = 'browser',
    AddDescription = 'add_insight_description',
}

export enum RecordingWatchedSource {
    Direct = 'direct', // Visiting the URL directly
    Unknown = 'unknown',
    RecordingsList = 'recordings_list', // New recordings list page
    SessionsList = 'sessions_list', // DEPRECATED sessions list page
    SessionsListPlayAll = 'sessions_list_play_all', // DEPRECATED play all button on sessions list
}

interface RecordingViewedProps {
    delay: number // Not reported: Number of delayed **seconds** to report event (useful to measure insights where users don't navigate immediately away)
    load_time: number // How much time it took to load the session (backend) (milliseconds)
    duration: number // How long is the total recording (milliseconds)
    start_time?: number // Start timestamp of the session
    end_time?: number // End timestamp of the session
    page_change_events_length: number
    recording_width?: number
    user_is_identified?: boolean
    source: RecordingWatchedSource
}

function flattenProperties(properties: PropertyFilter[]): string[] {
    const output = []
    for (const prop of properties || []) {
        if (isPostHogProp(prop.key)) {
            output.push(prop.key)
        } else {
            output.push('redacted') // Custom property names are not reported
        }
    }
    return output
}

/*
    Takes a full list of filters for an insight and sanitizes any potentially sensitive info to report usage
*/
function sanitizeFilterParams(filters: Partial<FilterType>): Record<string, any> {
    const {
        display,
        interval,
        date_from,
        date_to,
        filter_test_accounts,
        formula,
        insight,
        funnel_viz_type,
        funnel_from_step,
        funnel_to_step,
    } = filters

    let properties_local: string[] = []

    const events = Array.isArray(filters.events) ? filters.events : []
    for (const event of events) {
        properties_local = properties_local.concat(flattenProperties(event.properties || []))
    }

    const actions = Array.isArray(filters.actions) ? filters.actions : []
    for (const action of actions) {
        properties_local = properties_local.concat(flattenProperties(action.properties || []))
    }

    const properties = Array.isArray(filters.properties) ? filters.properties : []
    const properties_global = flattenProperties(properties)

    return {
        insight,
        display,
        interval,
        date_from,
        date_to,
        filter_test_accounts,
        formula,
        filters_count: properties?.length || 0,
        events_count: events?.length || 0,
        actions_count: actions?.length || 0,
        funnel_viz_type,
        funnel_from_step,
        funnel_to_step,
        properties_global,
        properties_global_custom_count: properties_global.filter((item) => item === 'custom').length,
        properties_local,
        properties_local_custom_count: properties_local.filter((item) => item === 'custom').length,
        properties_all: properties_global.concat(properties_local), // Global and local properties together
    }
}

export const eventUsageLogic = kea<eventUsageLogicType<DashboardEventSource, RecordingWatchedSource>>({
    connect: [preflightLogic],
    actions: {
        reportAnnotationViewed: (annotations: AnnotationType[] | null) => ({ annotations }),
        reportPersonDetailViewed: (person: PersonType) => ({ person }),
        reportInsightViewed: (
            filters: Partial<FilterType>,
            isFirstLoad: boolean,
            fromDashboard: boolean,
            delay?: number,
            changedFilters?: Record<string, any>
        ) => ({
            filters,
            isFirstLoad,
            fromDashboard,
            delay, // Number of delayed seconds to report event (useful to measure insights where users don't navigate immediately away)
            changedFilters,
        }),
        reportPersonModalViewed: (params: PersonModalParams, count: number, hasNext: boolean) => ({
            params,
            count,
            hasNext,
        }),
        reportCohortCreatedFromPersonModal: (filters: Partial<FilterType>) => ({ filters }),
        reportBookmarkletDragged: true,
        reportIngestionBookmarkletCollapsible: (activePanels: string[]) => ({ activePanels }),
        reportProjectCreationSubmitted: (projectCount: number, nameLength: number) => ({ projectCount, nameLength }),
        reportDemoWarningDismissed: (key: string) => ({ key }),
        reportOnboardingStepTriggered: (stepKey: string, extraArgs: Record<string, string | number | boolean>) => ({
            stepKey,
            extraArgs,
        }),
        reportBulkInviteAttempted: (inviteesCount: number, namesCount: number) => ({ inviteesCount, namesCount }),
        reportInviteAttempted: (nameProvided: boolean, instanceEmailAvailable: boolean) => ({
            nameProvided,
            instanceEmailAvailable,
        }),
        reportFunnelCalculated: (
            eventCount: number,
            actionCount: number,
            interval: string,
            funnelVizType: string | undefined,
            success: boolean,
            error?: string
        ) => ({
            eventCount,
            actionCount,
            interval,
            funnelVizType,
            success,
            error,
        }),
        reportFunnelStepReordered: true,
        reportPersonPropertyUpdated: (
            action: 'added' | 'updated' | 'removed',
            totalProperties: number,
            oldPropertyType?: string,
            newPropertyType?: string
        ) => ({ action, totalProperties, oldPropertyType, newPropertyType }),
        reportDashboardViewed: (dashboard: DashboardType, hasShareToken: boolean) => ({ dashboard, hasShareToken }),
        reportDashboardModeToggled: (mode: DashboardMode, source: DashboardEventSource | null) => ({ mode, source }),
        reportDashboardRefreshed: (lastRefreshed?: string | Dayjs | null) => ({ lastRefreshed }),
        reportDashboardItemRefreshed: (dashboardItem: DashboardItemType) => ({ dashboardItem }),
        reportDashboardDateRangeChanged: (dateFrom?: string | Dayjs, dateTo?: string | Dayjs | null) => ({
            dateFrom,
            dateTo,
        }),
        reportDashboardPinToggled: (pinned: boolean, source: DashboardEventSource) => ({
            pinned,
            source,
        }),
        reportDashboardDropdownNavigation: true,
        reportDashboardFrontEndUpdate: (
            attribute: 'name' | 'description' | 'tags',
            originalLength: number,
            newLength: number
        ) => ({ attribute, originalLength, newLength }),
        reportDashboardShareToggled: (isShared: boolean) => ({ isShared }),
        reportUpgradeModalShown: (featureName: string) => ({ featureName }),
        reportHotkeyNavigation: (scope: 'global' | 'insights', hotkey: HotKeys | GlobalHotKeys) => ({ scope, hotkey }),
        reportIngestionLandingSeen: (isGridView: boolean) => ({ isGridView }),
        reportTimezoneComponentViewed: (
            component: 'label' | 'indicator',
            project_timezone?: string,
            device_timezone?: string
        ) => ({ component, project_timezone, device_timezone }),
        reportTestAccountFiltersUpdated: (filters: Record<string, any>[]) => ({ filters }),
        reportProjectHomeItemClicked: (
            module: string,
            item: string,
            extraProps?: Record<string, string | boolean | number | undefined>
        ) => ({ module, item, extraProps }),
        reportProjectHomeSeen: (teamHasData: boolean) => ({ teamHasData }),
        reportInsightHistoryItemClicked: (itemType: string, displayLocation?: string) => ({
            itemType,
            displayLocation,
        }),
        reportEventSearched: (searchTerm: string, extraProps?: Record<string, number>) => ({
            searchTerm,
            extraProps,
        }),
        reportInsightFilterUpdated: (index: number, name: string | null, type?: EntityType) => ({ type, index, name }),
        reportInsightFilterRemoved: (index: number) => ({ index }),
        reportInsightFilterAdded: (newLength: number) => ({ newLength }),
        reportInsightFilterSet: (
            filters: Array<{
                id: string | number | null
                type?: EntityType
            }>
        ) => ({ filters }),
        reportEntityFilterVisibilitySet: (index: number, visible: boolean) => ({ index, visible }),
        reportPropertySelectOpened: true,
        reportCreatedDashboardFromModal: true,
        reportSavedInsightToDashboard: true,
        reportInsightsTabReset: true,
        reportInsightsControlsCollapseToggle: (collapsed: boolean) => ({ collapsed }),
        reportInsightsTableCalcToggled: (mode: string) => ({ mode }),
        reportInsightShortUrlVisited: (valid: boolean, insight: InsightType | null) => ({ valid, insight }),
        reportPayGateShown: (identifier: AvailableFeature) => ({ identifier }),
        reportPayGateDismissed: (identifier: AvailableFeature) => ({ identifier }),
        reportRecordingViewed: (
            recordingData: SessionPlayerData,
            source: RecordingWatchedSource,
            loadTime: number,
            delay: number
        ) => ({ recordingData, source, loadTime, delay }),
<<<<<<< HEAD
        reportRecordingEventsFetched: (numEvents: number, loadTime: number) => ({ numEvents, loadTime }),
=======
        reportHelpButtonViewed: true,
        reportHelpButtonUsed: (help_type: HelpType) => ({ help_type }),
>>>>>>> eecc1f50
    },
    listeners: {
        reportAnnotationViewed: async ({ annotations }, breakpoint) => {
            if (!annotations) {
                // If value is `null` the component has been unmounted, don't report
                return
            }

            await breakpoint(500) // Debounce calls to make sure we don't report accidentally hovering over an annotation.

            for (const annotation of annotations) {
                /* Report one event per annotation */
                const properties = {
                    total_items_count: annotations.length,
                    content_length: annotation.content.length,
                    scope: annotation.scope,
                    deleted: annotation.deleted,
                    created_by_me:
                        annotation.created_by &&
                        annotation.created_by !== 'local' &&
                        annotation.created_by?.uuid === userLogic.values.user?.uuid,
                    creation_type: annotation.creation_type,
                    created_at: annotation.created_at,
                    updated_at: annotation.updated_at,
                }
                posthog.capture('annotation viewed', properties)
            }
        },
        reportPersonDetailViewed: async (
            {
                person,
            }: {
                person: PersonType
            },
            breakpoint
        ) => {
            await breakpoint(500)

            let custom_properties_count = 0
            let posthog_properties_count = 0
            for (const prop of Object.keys(person.properties)) {
                if (keyMappingKeys.includes(prop)) {
                    posthog_properties_count += 1
                } else {
                    custom_properties_count += 1
                }
            }

            const properties = {
                properties_count: Object.keys(person.properties).length,
                is_identified: person.is_identified,
                has_email: !!person.properties.email,
                has_name: !!person.properties.name,
                custom_properties_count,
                posthog_properties_count,
            }
            posthog.capture('person viewed', properties)
        },
        reportInsightViewed: async ({ filters, isFirstLoad, fromDashboard, delay, changedFilters }, breakpoint) => {
            if (!delay) {
                await breakpoint(500) // Debounce to avoid noisy events from changing filters multiple times
            }

            const { insight } = filters

            const properties: Record<string, any> = {
                ...sanitizeFilterParams(filters),
                report_delay: delay,
                is_first_component_load: isFirstLoad,
                from_dashboard: fromDashboard, // Whether the insight is on a dashboard
            }

            properties.total_event_actions_count = (properties.events_count || 0) + (properties.actions_count || 0)

            let totalEventActionFilters = 0
            filters.events?.forEach((event) => {
                if (event.properties?.length) {
                    totalEventActionFilters += event.properties.length
                }
            })
            filters.actions?.forEach((action) => {
                if (action.properties?.length) {
                    totalEventActionFilters += action.properties.length
                }
            })

            // The total # of filters applied on events and actions.
            properties.total_event_action_filters_count = totalEventActionFilters

            // Custom properties for each insight
            if (insight === 'TRENDS') {
                properties.breakdown_type = filters.breakdown_type
                properties.breakdown = filters.breakdown
            } else if (insight === 'SESSIONS') {
                properties.session_distribution = filters.session
            } else if (insight === 'FUNNELS') {
                properties.session_distribution = filters.session
            } else if (insight === 'RETENTION') {
                properties.period = filters.period
                properties.date_to = filters.date_to
                properties.retention_type = filters.retention_type
                const cohortizingEvent = filters.target_entity
                const retainingEvent = filters.returning_entity
                properties.same_retention_and_cohortizing_event =
                    cohortizingEvent?.id == retainingEvent?.id && cohortizingEvent?.type == retainingEvent?.type
            } else if (insight === 'PATHS') {
                properties.path_type = filters.path_type
                properties.has_start_point = !!filters.start_point
            } else if (insight === 'STICKINESS') {
                properties.stickiness_days = filters.stickiness_days
            }

            const eventName = delay ? 'insight analyzed' : 'insight viewed'
            posthog.capture(eventName, { ...properties, ...(changedFilters ? changedFilters : {}) })
        },
        reportPersonModalViewed: async ({ params, count, hasNext }) => {
            const { funnelStep, filters, breakdown_value, saveOriginal, searchTerm, date_from, date_to } = params
            const properties = {
                ...sanitizeFilterParams(filters),
                date_from,
                date_to,
                funnel_step: funnelStep,
                has_breakdown_value: Boolean(breakdown_value),
                save_original: saveOriginal,
                has_search_term: Boolean(searchTerm),
                count, // Total count of persons
                has_next: hasNext, // Whether there are other persons to be loaded (pagination)
            }
            posthog.capture('insight person modal viewed', properties)
        },
        reportCohortCreatedFromPersonModal: async ({ filters }) => {
            posthog.capture('person modal cohort created', sanitizeFilterParams(filters))
        },
        reportDashboardViewed: async ({ dashboard, hasShareToken }, breakpoint) => {
            await breakpoint(500) // Debounce to avoid noisy events from continuous navigation
            const { created_at, is_shared, pinned, creation_mode } = dashboard
            const properties: Record<string, any> = {
                created_at,
                is_shared,
                pinned,
                creation_mode,
                sample_items_count: 0,
                item_count: dashboard.items.length,
                created_by_system: !dashboard.created_by,
                has_share_token: hasShareToken,
            }

            for (const item of dashboard.items) {
                const key = `${item.filters?.insight?.toLowerCase() || ViewType.TRENDS}_count`
                if (!properties[key]) {
                    properties[key] = 1
                } else {
                    properties[key] += 1
                }
                properties.sample_items_count += item.is_sample ? 1 : 0
            }

            posthog.capture('viewed dashboard', properties)
        },
        reportBookmarkletDragged: async (_, breakpoint) => {
            await breakpoint(500)
            posthog.capture('bookmarklet drag start')
        },
        reportIngestionBookmarkletCollapsible: async ({ activePanels }, breakpoint) => {
            breakpoint(500)
            const action = activePanels.includes('bookmarklet') ? 'shown' : 'hidden'
            posthog.capture(`ingestion bookmarklet panel ${action}`)
        },
        reportProjectCreationSubmitted: async ({
            projectCount,
            nameLength,
        }: {
            projectCount?: number
            nameLength: number
        }) => {
            posthog.capture('project create submitted', {
                current_project_count: projectCount,
                name_length: nameLength,
            })
        },
        reportDemoWarningDismissed: async ({ key }) => {
            posthog.capture('demo warning dismissed', { warning_key: key })
        },
        reportOnboardingStepTriggered: async ({ stepKey, extraArgs }) => {
            // Fired after the user attempts to start an onboarding step (e.g. clicking on create project)
            posthog.capture('onboarding step triggered', { step: stepKey, ...extraArgs })
        },
        reportBulkInviteAttempted: async ({
            inviteesCount,
            namesCount,
        }: {
            inviteesCount: number
            namesCount: number
        }) => {
            // namesCount -> Number of invitees for which a name was provided
            posthog.capture('bulk invite attempted', { invitees_count: inviteesCount, name_count: namesCount })
        },
        reportInviteAttempted: async ({ nameProvided, instanceEmailAvailable }) => {
            posthog.capture('team invite attempted', {
                name_provided: nameProvided,
                instance_email_available: instanceEmailAvailable,
            })
        },
        reportFunnelCalculated: async ({ eventCount, actionCount, interval, funnelVizType, success, error }) => {
            posthog.capture('funnel result calculated', {
                event_count: eventCount,
                action_count: actionCount,
                total_count_actions_events: eventCount + actionCount,
                interval: interval,
                funnel_viz_type: funnelVizType,
                success: success,
                error: error,
            })
        },
        reportFunnelStepReordered: async () => {
            posthog.capture('funnel step reordered')
        },
        reportPersonPropertyUpdated: async ({ action, totalProperties, oldPropertyType, newPropertyType }) => {
            posthog.capture(`person property ${action}`, {
                old_property_type: oldPropertyType !== 'undefined' ? oldPropertyType : undefined,
                new_property_type: newPropertyType !== 'undefined' ? newPropertyType : undefined,
                total_properties: totalProperties,
            })
        },
        reportDashboardModeToggled: async ({ mode, source }) => {
            posthog.capture('dashboard mode toggled', { mode, source })
        },
        reportDashboardRefreshed: async ({ lastRefreshed }) => {
            posthog.capture(`dashboard refreshed`, { last_refreshed: lastRefreshed?.toString() })
        },
        reportDashboardDateRangeChanged: async ({ dateFrom, dateTo }) => {
            posthog.capture(`dashboard date range changed`, {
                date_from: dateFrom?.toString(),
                date_to: dateTo?.toString(),
            })
        },
        reportDashboardPinToggled: async (payload) => {
            posthog.capture(`dashboard pin toggled`, payload)
        },
        reportDashboardDropdownNavigation: async () => {
            /* Triggered when a user navigates using the dropdown in the header.
             */
            posthog.capture(`dashboard dropdown navigated`)
        },
        reportDashboardFrontEndUpdate: async ({ attribute, originalLength, newLength }) => {
            posthog.capture(`dashboard frontend updated`, {
                attribute,
                original_length: originalLength,
                new_length: newLength,
            })
        },
        reportDashboardShareToggled: async ({ isShared }) => {
            posthog.capture(`dashboard share toggled`, { is_shared: isShared })
        },
        reportUpgradeModalShown: async (payload) => {
            posthog.capture('upgrade modal shown', payload)
        },
        reportHotkeyNavigation: async (payload) => {
            posthog.capture('hotkey navigation', payload)
        },
        reportTimezoneComponentViewed: async (payload) => {
            posthog.capture('timezone component viewed', payload)
        },
        reportTestAccountFiltersUpdated: async ({ filters }) => {
            const payload = {
                filters_count: filters.length,
                filters: filters.map((filter) => {
                    return { key: filter.key, operator: filter.operator, value_length: filter.value.length }
                }),
            }
            posthog.capture('test account filters updated', payload)
        },
        reportIngestionLandingSeen: async ({ isGridView }) => {
            posthog.capture('ingestion landing seen', { grid_view: isGridView })
        },
        reportProjectHomeItemClicked: async ({ module, item, extraProps }) => {
            const defaultProps = { module, item }
            const eventProps = extraProps ? { ...defaultProps, ...extraProps } : defaultProps
            posthog.capture('project home item clicked', eventProps)
        },
        reportProjectHomeSeen: async ({ teamHasData }) => {
            posthog.capture('project home seen', { team_has_data: teamHasData })
        },

        reportInsightHistoryItemClicked: async ({ itemType, displayLocation }) => {
            posthog.capture('insight history item clicked', { item_type: itemType, display_location: displayLocation })
            if (displayLocation === 'project home') {
                // Special case to help w/ project home reporting.
                posthog.capture('project home item clicked', {
                    module: 'insights',
                    item: 'recent_analysis',
                    item_type: itemType,
                    display_location: displayLocation,
                })
            }
        },

        reportEventSearched: async ({ searchTerm, extraProps }) => {
            // This event is only captured on PostHog Cloud
            if (preflightLogic.values.realm === 'cloud') {
                // Triggered when a search is executed for an action/event (mainly for use on insights)
                posthog.capture('event searched', { searchTerm, ...extraProps })
            }
        },
        reportInsightFilterUpdated: async ({ type, index, name }) => {
            posthog.capture('filter updated', { type, index, name })
        },
        reportInsightFilterRemoved: async ({ index }) => {
            posthog.capture('local filter removed', { index })
        },
        reportInsightFilterAdded: async ({ newLength }) => {
            posthog.capture('filter added', { newLength })
        },
        reportInsightFilterSet: async ({ filters }) => {
            posthog.capture('filters set', { filters })
        },
        reportEntityFilterVisibilitySet: async ({ index, visible }) => {
            posthog.capture('entity filter visbility set', { index, visible })
        },
        reportPropertySelectOpened: async () => {
            posthog.capture('property select toggle opened')
        },
        reportCreatedDashboardFromModal: async () => {
            posthog.capture('created new dashboard from modal')
        },
        reportSavedInsightToDashboard: async () => {
            posthog.capture('saved insight to dashboard')
        },
        reportInsightsTabReset: async () => {
            posthog.capture('insights tab reset')
        },
        reportInsightsControlsCollapseToggle: async (payload) => {
            posthog.capture('insight controls collapse toggled', payload)
        },
        reportInsightsTableCalcToggled: async (payload) => {
            posthog.capture('insights table calc toggled', payload)
        },
        reportInsightShortUrlVisited: (props) => {
            posthog.capture('insight short url visited', props)
        },
        reportRecordingViewed: ({ recordingData, source, loadTime, delay }) => {
            const eventIndex = new EventIndex(recordingData?.snapshots || [])
            const payload: Partial<RecordingViewedProps> = {
                load_time: loadTime,
                duration: eventIndex.getDuration(),
                start_time: recordingData?.session_recording?.start_time,
                end_time: recordingData?.session_recording?.end_time,
                page_change_events_length: eventIndex.pageChangeEvents().length,
                recording_width: eventIndex.getRecordingMetadata(0)[0]?.width,
                user_is_identified: recordingData.person?.is_identified,
                source: source,
            }
            posthog.capture(`recording ${delay ? 'analyzed' : 'viewed'}`, payload)
        },
        reportRecordingEventsFetched: ({ numEvents, loadTime }) => {
            posthog.capture(`recording events fetched`, { num_events: numEvents, load_time: loadTime })
        },
        reportPayGateShown: (props) => {
            posthog.capture('pay gate shown', props)
        },
        reportPayGateDismissed: (props) => {
            posthog.capture('pay gate dismissed', props)
        },
        reportHelpButtonViewed: () => {
            posthog.capture('help button viewed')
        },
        reportHelpButtonUsed: (props) => {
            posthog.capture('help button used', props)
        },
    },
})<|MERGE_RESOLUTION|>--- conflicted
+++ resolved
@@ -264,12 +264,9 @@
             loadTime: number,
             delay: number
         ) => ({ recordingData, source, loadTime, delay }),
-<<<<<<< HEAD
-        reportRecordingEventsFetched: (numEvents: number, loadTime: number) => ({ numEvents, loadTime }),
-=======
         reportHelpButtonViewed: true,
         reportHelpButtonUsed: (help_type: HelpType) => ({ help_type }),
->>>>>>> eecc1f50
+        reportRecordingEventsFetched: (numEvents: number, loadTime: number) => ({ numEvents, loadTime }),
     },
     listeners: {
         reportAnnotationViewed: async ({ annotations }, breakpoint) => {
