--- conflicted
+++ resolved
@@ -112,13 +112,8 @@
 }
 
 export function getFingerprintRecords(properties: ErrorEventProperties): FingerprintRecordPart[] {
-<<<<<<< HEAD
-    const { $fingerprint_records } = properties
-    return $fingerprint_records || []
-=======
     const { $exception_fingerprint_record } = properties
     return $exception_fingerprint_record || []
->>>>>>> 295da0f0
 }
 
 export function getAdditionalProperties(
