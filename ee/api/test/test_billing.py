--- conflicted
+++ resolved
@@ -366,11 +366,7 @@
             "usage_summary": {
                 "events": {"limit": None, "usage": 0},
                 "recordings": {"limit": None, "usage": 0},
-<<<<<<< HEAD
-                "row_synced": {"limit": None, "usage": 0},
-=======
                 "rows_synced": {"limit": None, "usage": 0},
->>>>>>> 820e6a78
             },
             "free_trial_until": None,
             "current_total_amount_usd": "0.00",
