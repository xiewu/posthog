import json
import urllib.parse
from typing import Any, Callable, Dict, List, Optional, Tuple, Union

from ee.clickhouse.models.action import format_action_filter
from ee.clickhouse.models.property import get_property_string_expr, parse_prop_grouped_clauses
from ee.clickhouse.models.util import PersonPropertiesMode
from ee.clickhouse.queries.breakdown_props import (
    ALL_USERS_COHORT_ID,
    format_breakdown_cohort_join_query,
    get_breakdown_cohort_name,
    get_breakdown_prop_values,
)
from ee.clickhouse.queries.column_optimizer import ColumnOptimizer
from ee.clickhouse.queries.groups_join_query import GroupsJoinQuery
from ee.clickhouse.queries.person_distinct_id_query import get_team_distinct_ids_query
from ee.clickhouse.queries.person_query import ClickhousePersonQuery
from ee.clickhouse.queries.trends.util import enumerate_time_range, get_active_user_params, parse_response, process_math
from ee.clickhouse.queries.util import (
    date_from_clause,
    deep_dump_object,
    get_time_diff,
    get_trunc_func_ch,
    parse_timestamps,
)
from ee.clickhouse.sql.events import EVENT_JOIN_PERSON_SQL
from ee.clickhouse.sql.trends.breakdown import (
    BREAKDOWN_ACTIVE_USER_CONDITIONS_SQL,
    BREAKDOWN_ACTIVE_USER_INNER_SQL,
    BREAKDOWN_AGGREGATE_QUERY_SQL,
    BREAKDOWN_COHORT_JOIN_SQL,
    BREAKDOWN_CUMULATIVE_INNER_SQL,
    BREAKDOWN_INNER_SQL,
    BREAKDOWN_PROP_JOIN_SQL,
    BREAKDOWN_QUERY_SQL,
)
from posthog.constants import (
    MONTHLY_ACTIVE,
    TREND_FILTER_TYPE_ACTIONS,
    TRENDS_CUMULATIVE,
    TRENDS_DISPLAY_BY_VALUE,
    WEEKLY_ACTIVE,
    PropertyOperatorType,
)
from posthog.models.entity import Entity
from posthog.models.filters import Filter
from posthog.models.property import PropertyGroup
from posthog.utils import encode_get_request_params


class ClickhouseTrendsBreakdown:
    def __init__(
        self, entity: Entity, filter: Filter, team_id: int, column_optimizer: Optional[ColumnOptimizer] = None
    ):
        self.entity = entity
        self.filter = filter
        self.team_id = team_id
        self.params: Dict[str, Any] = {"team_id": team_id}
        self.column_optimizer = column_optimizer or ColumnOptimizer(self.filter, self.team_id)

    def get_query(self) -> Tuple[str, Dict, Callable]:
        interval_annotation = get_trunc_func_ch(self.filter.interval)
        num_intervals, seconds_in_interval, round_interval = get_time_diff(
            self.filter.interval, self.filter.date_from, self.filter.date_to, self.team_id
        )
        _, parsed_date_to, date_params = parse_timestamps(filter=self.filter, team_id=self.team_id)

        props_to_filter = self.filter.property_groups.combine_properties(
            PropertyOperatorType.AND, self.entity.properties
        )
        prop_filters, prop_filter_params = parse_prop_grouped_clauses(
<<<<<<< HEAD
            props_to_filter, table_name="e", person_properties_mode=PersonPropertiesMode.EXCLUDE,
=======
            team_id=self.team_id,
            property_group=PropertyGroup(type=PropertyOperatorType.AND, groups=props_to_filter),
            table_name="e",
            person_properties_mode=PersonPropertiesMode.EXCLUDE,
>>>>>>> 1f6324da
        )
        aggregate_operation, _, math_params = process_math(self.entity)

        action_query = ""
        action_params: Dict = {}
        if self.entity.type == TREND_FILTER_TYPE_ACTIONS:
            action = self.entity.get_action()
            action_query, action_params = format_action_filter(team_id=self.team_id, action=action, table_name="e")

        self.params = {
            **self.params,
            **math_params,
            **prop_filter_params,
            **action_params,
            "event": self.entity.id,
            "key": self.filter.breakdown,
            **date_params,
        }

        breakdown_filter_params = {
            "parsed_date_from": date_from_clause(interval_annotation, round_interval),
            "parsed_date_to": parsed_date_to,
            "actions_query": "AND {}".format(action_query) if action_query else "",
            "event_filter": "AND event = %(event)s" if not action_query else "",
            "filters": prop_filters if props_to_filter.groups else "",
        }

        _params, _breakdown_filter_params = {}, {}

        if self.filter.breakdown_type == "cohort":
            _params, breakdown_filter, _breakdown_filter_params, breakdown_value = self._breakdown_cohort_params()
        else:
            _params, breakdown_filter, _breakdown_filter_params, breakdown_value = self._breakdown_prop_params(
                "count(*)" if self.entity.math == "dau" else aggregate_operation, math_params,
            )

        if len(_params["values"]) == 0:
            # If there are no breakdown values, we are sure that there's no relevant events, so instead of adjusting
            # a "real" SELECT for this, we only include the below dummy SELECT.
            # It's a drop-in replacement for a "real" one, simply always returning 0 rows.
            # See https://github.com/PostHog/posthog/pull/5674 for context.
            return (
                "SELECT [now()] AS date, [0] AS data, '' AS breakdown_value LIMIT 0",
                {},
                lambda _: [],
            )

        person_join_condition, person_join_params = self._person_join_condition()
        groups_join_condition, groups_join_params = GroupsJoinQuery(
            self.filter, self.team_id, self.column_optimizer
        ).get_join_query()
        self.params = {**self.params, **_params, **person_join_params, **groups_join_params}
        breakdown_filter_params = {**breakdown_filter_params, **_breakdown_filter_params}

        if self.filter.display in TRENDS_DISPLAY_BY_VALUE:
            breakdown_filter = breakdown_filter.format(**breakdown_filter_params)
            content_sql = BREAKDOWN_AGGREGATE_QUERY_SQL.format(
                breakdown_filter=breakdown_filter,
                person_join=person_join_condition,
                groups_join=groups_join_condition,
                aggregate_operation=aggregate_operation,
                breakdown_value=breakdown_value,
            )
            time_range = enumerate_time_range(self.filter, seconds_in_interval)

            return (
                content_sql,
                self.params,
                self._parse_single_aggregate_result(self.filter, self.entity, {"days": time_range}),
            )

        else:

            breakdown_filter = breakdown_filter.format(**breakdown_filter_params)

            if self.entity.math in [WEEKLY_ACTIVE, MONTHLY_ACTIVE]:
                active_user_params = get_active_user_params(self.filter, self.entity, self.team_id)
                conditions = BREAKDOWN_ACTIVE_USER_CONDITIONS_SQL.format(
                    **breakdown_filter_params, **active_user_params
                )
                inner_sql = BREAKDOWN_ACTIVE_USER_INNER_SQL.format(
                    breakdown_filter=breakdown_filter,
                    person_join=person_join_condition,
                    groups_join=groups_join_condition,
                    aggregate_operation=aggregate_operation,
                    interval_annotation=interval_annotation,
                    breakdown_value=breakdown_value,
                    conditions=conditions,
                    GET_TEAM_PERSON_DISTINCT_IDS=get_team_distinct_ids_query(self.team_id),
                    **active_user_params,
                    **breakdown_filter_params,
                )
            elif self.filter.display == TRENDS_CUMULATIVE and self.entity.math == "dau":
                inner_sql = BREAKDOWN_CUMULATIVE_INNER_SQL.format(
                    breakdown_filter=breakdown_filter,
                    person_join=person_join_condition,
                    groups_join=groups_join_condition,
                    aggregate_operation=aggregate_operation,
                    interval_annotation=interval_annotation,
                    breakdown_value=breakdown_value,
                    **breakdown_filter_params,
                )
            else:
                inner_sql = BREAKDOWN_INNER_SQL.format(
                    breakdown_filter=breakdown_filter,
                    person_join=person_join_condition,
                    groups_join=groups_join_condition,
                    aggregate_operation=aggregate_operation,
                    interval_annotation=interval_annotation,
                    breakdown_value=breakdown_value,
                )

            breakdown_query = BREAKDOWN_QUERY_SQL.format(
                interval=interval_annotation, num_intervals=num_intervals, inner_sql=inner_sql,
            )
            self.params.update(
                {"seconds_in_interval": seconds_in_interval, "num_intervals": num_intervals,}
            )

            return breakdown_query, self.params, self._parse_trend_result(self.filter, self.entity)

    def _breakdown_cohort_params(self):
        cohort_queries, cohort_ids, cohort_params = format_breakdown_cohort_join_query(
            self.team_id, self.filter, entity=self.entity
        )
        params = {"values": cohort_ids, **cohort_params}
        breakdown_filter = BREAKDOWN_COHORT_JOIN_SQL
        breakdown_filter_params = {"cohort_queries": cohort_queries}

        return params, breakdown_filter, breakdown_filter_params, "value"

    def _breakdown_prop_params(self, aggregate_operation: str, math_params: Dict):
        values_arr = get_breakdown_prop_values(
            self.filter,
            self.entity,
            aggregate_operation,
            self.team_id,
            extra_params=math_params,
            column_optimizer=self.column_optimizer,
        )

        # :TRICKY: We only support string breakdown for event/person properties
        assert isinstance(self.filter.breakdown, str)

        if self.filter.breakdown_type == "person":
            breakdown_value, _ = get_property_string_expr("person", self.filter.breakdown, "%(key)s", "person_props")
        elif self.filter.breakdown_type == "group":
            properties_field = f"group_properties_{self.filter.breakdown_group_type_index}"
            breakdown_value, _ = get_property_string_expr("groups", self.filter.breakdown, "%(key)s", properties_field)
        else:
            breakdown_value, _ = get_property_string_expr("events", self.filter.breakdown, "%(key)s", "properties")

        return (
            {"values": values_arr},
            BREAKDOWN_PROP_JOIN_SQL,
            {"breakdown_value_expr": breakdown_value},
            breakdown_value,
        )

    def _parse_single_aggregate_result(
        self, filter: Filter, entity: Entity, additional_values: Dict[str, Any]
    ) -> Callable:
        def _parse(result: List) -> List:
            parsed_results = []
            for idx, stats in enumerate(result):
                result_descriptors = self._breakdown_result_descriptors(stats[1], filter, entity)
                filter_params = filter.to_params()
                extra_params = {
                    "entity_id": entity.id,
                    "entity_type": entity.type,
                    "breakdown_value": result_descriptors["breakdown_value"],
                    "breakdown_type": filter.breakdown_type or "event",
                }
                parsed_params: Dict[str, str] = encode_get_request_params({**filter_params, **extra_params})
                parsed_result = {
                    "aggregated_value": stats[0],
                    "filter": filter_params,
                    "persons": {
                        "filter": extra_params,
                        "url": f"api/projects/{self.team_id}/actions/people/?{urllib.parse.urlencode(parsed_params)}",
                    },
                    **result_descriptors,
                    **additional_values,
                }
                parsed_results.append(parsed_result)

            return parsed_results

        return _parse

    def _parse_trend_result(self, filter: Filter, entity: Entity) -> Callable:
        def _parse(result: List) -> List:
            parsed_results = []
            for idx, stats in enumerate(result):
                result_descriptors = self._breakdown_result_descriptors(stats[2], filter, entity)
                parsed_result = parse_response(stats, filter, result_descriptors)
                parsed_result.update(
                    {
                        "persons_urls": self._get_persons_url(
                            filter, entity, self.team_id, parsed_result["days"], result_descriptors["breakdown_value"]
                        )
                    }
                )
                parsed_results.append(parsed_result)
                parsed_result.update({"filter": filter.to_dict()})
            return sorted(parsed_results, key=lambda x: 0 if x.get("breakdown_value") != "all" else 1)

        return _parse

    def _get_persons_url(
        self, filter: Filter, entity: Entity, team_id: int, dates: List[str], breakdown_value: Union[str, int]
    ) -> List[Dict[str, Any]]:
        persons_url = []
        for date in dates:
            filter_params = filter.to_params()
            extra_params = {
                "entity_id": entity.id,
                "entity_type": entity.type,
                "entity_math": entity.math,
                "date_from": filter.date_from if filter.display == TRENDS_CUMULATIVE else date,
                "date_to": date,
                "breakdown_value": breakdown_value,
                "breakdown_type": filter.breakdown_type or "event",
            }
            parsed_params: Dict[str, str] = encode_get_request_params({**filter_params, **extra_params})
            persons_url.append(
                {
                    "filter": extra_params,
                    "url": f"api/projects/{team_id}/actions/people/?{urllib.parse.urlencode(parsed_params)}",
                }
            )
        return persons_url

    def _breakdown_result_descriptors(self, breakdown_value, filter: Filter, entity: Entity):
        extra_label = self._determine_breakdown_label(
            breakdown_value, filter.breakdown_type, filter.breakdown, breakdown_value
        )
        label = "{} - {}".format(entity.name, extra_label)
        additional_values = {
            "label": label,
        }
        if filter.breakdown_type == "cohort":
            additional_values["breakdown_value"] = "all" if breakdown_value == ALL_USERS_COHORT_ID else breakdown_value
        else:
            additional_values["breakdown_value"] = breakdown_value

        return additional_values

    def _determine_breakdown_label(
        self,
        breakdown_value: int,
        breakdown_type: Optional[str],
        breakdown: Union[str, List[Union[str, int]], None],
        value: Union[str, int],
    ) -> str:
        breakdown = breakdown if breakdown and isinstance(breakdown, list) else []
        if breakdown_type == "cohort":
            return get_breakdown_cohort_name(breakdown_value)
        else:
            return str(value) or "none"

    def _person_join_condition(self) -> Tuple[str, Dict]:
        person_query = ClickhousePersonQuery(self.filter, self.team_id, self.column_optimizer, entity=self.entity)
        event_join = EVENT_JOIN_PERSON_SQL.format(
            GET_TEAM_PERSON_DISTINCT_IDS=get_team_distinct_ids_query(self.team_id)
        )
        if person_query.is_used:
            query, params = person_query.get_query()
            return (
                f"""
            {event_join}
            INNER JOIN ({query}) person
            ON person.id = pdi.person_id
            """,
                params,
            )
        elif self.entity.math == "dau":
            # Only join distinct_ids
            return event_join, {}
        else:
            return "", {}<|MERGE_RESOLUTION|>--- conflicted
+++ resolved
@@ -69,14 +69,7 @@
             PropertyOperatorType.AND, self.entity.properties
         )
         prop_filters, prop_filter_params = parse_prop_grouped_clauses(
-<<<<<<< HEAD
             props_to_filter, table_name="e", person_properties_mode=PersonPropertiesMode.EXCLUDE,
-=======
-            team_id=self.team_id,
-            property_group=PropertyGroup(type=PropertyOperatorType.AND, groups=props_to_filter),
-            table_name="e",
-            person_properties_mode=PersonPropertiesMode.EXCLUDE,
->>>>>>> 1f6324da
         )
         aggregate_operation, _, math_params = process_math(self.entity)
 
