--- conflicted
+++ resolved
@@ -233,11 +233,7 @@
                      WHERE equals(person_distinct_id_overrides.team_id, 99999)
                      GROUP BY person_distinct_id_overrides.distinct_id
                      HAVING ifNull(equals(argMax(person_distinct_id_overrides.is_deleted, person_distinct_id_overrides.version), 0), 0) SETTINGS optimize_aggregation_in_order=1) AS e__override ON equals(e.distinct_id, e__override.distinct_id)
-<<<<<<< HEAD
-                  WHERE and(equals(e.team_id, 99999), greaterOrEquals(timestamp, toDateTime64('2023-01-27 00:00:00.000000', 6, 'UTC')), lessOrEquals(timestamp, toDateTime64('2025-01-27 23:59:59.999999', 6, 'UTC')), equals(e.event, '$pageview')))
-=======
                   WHERE and(equals(e.team_id, 99999), greaterOrEquals(timestamp, toDateTime64('explicit_redacted_timestamp.000000', 6, 'UTC')), lessOrEquals(timestamp, toDateTime64('explicit_redacted_timestamp.999999', 6, 'UTC')), equals(e.event, '$pageview')))
->>>>>>> 4d0e126a
                GROUP BY actor_id) AS source
             ORDER BY source.id ASC
             LIMIT 100 SETTINGS optimize_aggregation_in_order=1,
@@ -378,11 +374,7 @@
                      actor_id AS id
               FROM
                 (SELECT min(toTimeZone(e.timestamp, 'UTC')) AS min_timestamp,
-<<<<<<< HEAD
-                        minIf(toTimeZone(e.timestamp, 'UTC'), greaterOrEquals(toTimeZone(e.timestamp, 'UTC'), toDateTime64('2025-01-12 00:00:00.000000', 6, 'UTC'))) AS min_timestamp_with_condition,
-=======
                         minIf(toTimeZone(e.timestamp, 'UTC'), greaterOrEquals(toTimeZone(e.timestamp, 'UTC'), toDateTime64('explicit_redacted_timestamp.000000', 6, 'UTC'))) AS min_timestamp_with_condition,
->>>>>>> 4d0e126a
                         if(not(empty(e__override.distinct_id)), e__override.person_id, e.person_id) AS actor_id,
                         argMin(e.uuid, toTimeZone(e.timestamp, 'UTC')) AS uuid,
                         argMin(e.distinct_id, toTimeZone(e.timestamp, 'UTC')) AS distinct_id
@@ -394,11 +386,7 @@
                     WHERE equals(person_distinct_id_overrides.team_id, 99999)
                     GROUP BY person_distinct_id_overrides.distinct_id
                     HAVING ifNull(equals(argMax(person_distinct_id_overrides.is_deleted, person_distinct_id_overrides.version), 0), 0) SETTINGS optimize_aggregation_in_order=1) AS e__override ON equals(e.distinct_id, e__override.distinct_id)
-<<<<<<< HEAD
-                 WHERE and(equals(e.team_id, 99999), lessOrEquals(toTimeZone(e.timestamp, 'UTC'), toDateTime64('2025-01-27 23:59:59.999999', 6, 'UTC')), equals(e.event, 'signup'))
-=======
                  WHERE and(equals(e.team_id, 99999), lessOrEquals(toTimeZone(e.timestamp, 'UTC'), toDateTime64('explicit_redacted_timestamp.999999', 6, 'UTC')), equals(e.event, 'signup'))
->>>>>>> 4d0e126a
                  GROUP BY if(not(empty(e__override.distinct_id)), e__override.person_id, e.person_id)
                  HAVING ifNull(equals(min_timestamp, min_timestamp_with_condition), isNull(min_timestamp)
                                and isNull(min_timestamp_with_condition)))
@@ -486,11 +474,7 @@
                      WHERE equals(person_distinct_id_overrides.team_id, 99999)
                      GROUP BY person_distinct_id_overrides.distinct_id
                      HAVING ifNull(equals(argMax(person_distinct_id_overrides.is_deleted, person_distinct_id_overrides.version), 0), 0) SETTINGS optimize_aggregation_in_order=1) AS e__override ON equals(e.distinct_id, e__override.distinct_id)
-<<<<<<< HEAD
-                  WHERE and(equals(e.team_id, 99999), greaterOrEquals(timestamp, toDateTime64('2023-01-27 00:00:00.000000', 6, 'UTC')), lessOrEquals(timestamp, toDateTime64('2025-01-27 23:59:59.999999', 6, 'UTC')), equals(e.event, '$pageview')))
-=======
                   WHERE and(equals(e.team_id, 99999), greaterOrEquals(timestamp, toDateTime64('explicit_redacted_timestamp.000000', 6, 'UTC')), lessOrEquals(timestamp, toDateTime64('explicit_redacted_timestamp.999999', 6, 'UTC')), equals(e.event, '$pageview')))
->>>>>>> 4d0e126a
                GROUP BY actor_id) AS source
             ORDER BY source.id ASC
             LIMIT 100 SETTINGS optimize_aggregation_in_order=1,
@@ -504,11 +488,7 @@
                                actor_id AS id
                         FROM
                           (SELECT min(toTimeZone(e.timestamp, 'UTC')) AS min_timestamp,
-<<<<<<< HEAD
-                                  minIf(toTimeZone(e.timestamp, 'UTC'), greaterOrEquals(toTimeZone(e.timestamp, 'UTC'), toDateTime64('2025-01-12 00:00:00.000000', 6, 'UTC'))) AS min_timestamp_with_condition,
-=======
                                   minIf(toTimeZone(e.timestamp, 'UTC'), greaterOrEquals(toTimeZone(e.timestamp, 'UTC'), toDateTime64('explicit_redacted_timestamp.000000', 6, 'UTC'))) AS min_timestamp_with_condition,
->>>>>>> 4d0e126a
                                   if(not(empty(e__override.distinct_id)), e__override.person_id, e.person_id) AS actor_id,
                                   argMin(e.uuid, toTimeZone(e.timestamp, 'UTC')) AS uuid,
                                   argMin(e.distinct_id, toTimeZone(e.timestamp, 'UTC')) AS distinct_id
@@ -520,11 +500,7 @@
                               WHERE equals(person_distinct_id_overrides.team_id, 99999)
                               GROUP BY person_distinct_id_overrides.distinct_id
                               HAVING ifNull(equals(argMax(person_distinct_id_overrides.is_deleted, person_distinct_id_overrides.version), 0), 0) SETTINGS optimize_aggregation_in_order=1) AS e__override ON equals(e.distinct_id, e__override.distinct_id)
-<<<<<<< HEAD
-                           WHERE and(equals(e.team_id, 99999), lessOrEquals(toTimeZone(e.timestamp, 'UTC'), toDateTime64('2025-01-27 23:59:59.999999', 6, 'UTC')), equals(e.event, 'signup'))
-=======
                            WHERE and(equals(e.team_id, 99999), lessOrEquals(toTimeZone(e.timestamp, 'UTC'), toDateTime64('explicit_redacted_timestamp.999999', 6, 'UTC')), equals(e.event, 'signup'))
->>>>>>> 4d0e126a
                            GROUP BY if(not(empty(e__override.distinct_id)), e__override.person_id, e.person_id)
                            HAVING ifNull(equals(min_timestamp, min_timestamp_with_condition), isNull(min_timestamp)
                                          and isNull(min_timestamp_with_condition)))
