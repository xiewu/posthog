{
    // Use IntelliSense to learn about possible attributes.
    // Hover to view descriptions of existing attributes.
    // For more information, visit: https://go.microsoft.com/fwlink/?linkid=830387
    "version": "0.2.0",
    "configurations": [
        {
            "name": "Frontend",
            "command": "pnpm start",
            "request": "launch",
            "type": "node-terminal",
            "cwd": "${workspaceFolder}",
            "presentation": {
                "group": "main"
            },
            "skipFiles": ["${workspaceFolder}/node_modules/kea-typegen/**/*.js"]
        },
        {
            "name": "Frontend (https)",
            "command": "pnpm start",
            "request": "launch",
            "type": "node-terminal",
            "cwd": "${workspaceFolder}",
            "presentation": {
                "group": "main"
            },
            "env": {
                "LOCAL_HTTPS": "1",
                "JS_URL": "https://secure.posthog.dev"
            }
        },
        {
            "name": "Backend",
            "consoleName": "Backend",
            "type": "debugpy",
            "request": "launch",
            "program": "${workspaceFolder}/manage.py",
            "args": ["runserver"],
            "django": true,
            "env": {
                "PYTHONUNBUFFERED": "1",
                "DJANGO_SETTINGS_MODULE": "posthog.settings",
                "DEBUG": "1",
                "CLICKHOUSE_SECURE": "False",
                "KAFKA_HOSTS": "localhost",
                "DATABASE_URL": "postgres://posthog:posthog@localhost:5432/posthog",
                "SKIP_SERVICE_VERSION_REQUIREMENTS": "1",
                "PRINT_SQL": "1",
                "BILLING_SERVICE_URL": "https://billing.dev.posthog.dev",
                "CLOUD_DEPLOYMENT": "dev"
            },
            "envFile": "${workspaceFolder}/.env",
            "console": "integratedTerminal",
            "cwd": "${workspaceFolder}",
            "presentation": {
                "group": "main"
            }
        },
        {
            "name": "Backend (with local billing)",
            "consoleName": "Backend",
            "type": "debugpy",
            "request": "launch",
            "program": "${workspaceFolder}/manage.py",
            "args": ["runserver"],
            "django": true,
            "env": {
                "PYTHONUNBUFFERED": "1",
                "DJANGO_SETTINGS_MODULE": "posthog.settings",
                "DEBUG": "1",
                "CLICKHOUSE_SECURE": "False",
                "KAFKA_HOSTS": "localhost",
                "DATABASE_URL": "postgres://posthog:posthog@localhost:5432/posthog",
                "SKIP_SERVICE_VERSION_REQUIREMENTS": "1",
                "PRINT_SQL": "1",
                "BILLING_SERVICE_URL": "http://localhost:8100/",
                "CLOUD_DEPLOYMENT": "dev"
            },
            "console": "integratedTerminal",
            "cwd": "${workspaceFolder}",
            "presentation": {
                "group": "main"
            }
        },
        {
            "name": "Celery Threaded Pool",
            "consoleName": "Celery Threaded Pool",
            "type": "debugpy",
            "justMyCode": true,
            "autoReload": {
                "enable": true,
                "include": ["posthog/**/*.py"]
            },
            "request": "launch",
            "program": "${workspaceFolder}/manage.py",
            "args": ["run_autoreload_celery", "--type=worker"],
            "console": "integratedTerminal",
            "cwd": "${workspaceFolder}",
            "env": {
                "SKIP_ASYNC_MIGRATIONS_SETUP": "0",
                "DEBUG": "1",
                "BILLING_SERVICE_URL": "https://billing.dev.posthog.dev",
                "SKIP_SERVICE_VERSION_REQUIREMENTS": "1"
            },
            "presentation": {
                "group": "main"
            }
        },
        {
            "name": "Plugin Server",
            "command": "npm run start:dev",
            "request": "launch",
            "type": "node-terminal",
            "cwd": "${workspaceFolder}/plugin-server",
            "env": {
                "CLICKHOUSE_SECURE": "False",
                "DATABASE_URL": "postgres://posthog:posthog@localhost:5432/posthog",
                "KAFKA_HOSTS": "localhost:9092",
                "WORKER_CONCURRENCY": "2",
                "OBJECT_STORAGE_ENABLED": "True",
                "HOG_HOOK_URL": "http://localhost:3300/hoghook",
                "CDP_ASYNC_FUNCTIONS_RUSTY_HOOK_TEAMS": "",
                "CDP_CYCLOTRON_ENABLED_TEAMS": "*"
            },
            "presentation": {
                "group": "main"
            }
        },
        {
            "name": "Temporal Worker",
            "consoleName": "Temporal Worker",
            "type": "debugpy",
            "request": "launch",
            "program": "${workspaceFolder}/manage.py",
            "args": ["start_temporal_worker"],
            "django": true,
            "env": {
                "PYTHONUNBUFFERED": "1",
                "DJANGO_SETTINGS_MODULE": "posthog.settings",
                "DEBUG": "1",
                "CLICKHOUSE_SECURE": "False",
                "KAFKA_HOSTS": "localhost",
                "DATABASE_URL": "postgres://posthog:posthog@localhost:5432/posthog",
                "SKIP_SERVICE_VERSION_REQUIREMENTS": "1",
                "PRINT_SQL": "1"
            },
            "console": "integratedTerminal",
            "cwd": "${workspaceFolder}",
            "presentation": {
                "group": "main"
            }
        },
        {
            "name": "Pytest: Current File",
            "type": "debugpy",
            "request": "launch",
            "module": "pytest",
            "args": ["${file}", "-vvv"],
            "console": "integratedTerminal",
            "justMyCode": true
        },
        {
            "name": "(lldb) Attach",
            "type": "cppdbg",
            "request": "attach",
            "program": "/Users/twixes/.pyenv/versions/3.10.10/envs/posthog-3.10/bin/python",
            "MIMode": "lldb"
        },
        {
            "name": "Python C++ Debugger: Current File",
            "type": "pythoncpp",
            "request": "launch",
            "pythonConfig": "custom",
            "pythonLaunchName": "Pytest: Current File",
            "cppConfig": "custom",
            "cppAttachName": "(lldb) Attach"
        },
        {
            "name": "Python: Debug Tests",
            "type": "python",
            "request": "launch",
            "program": "${file}",
            "purpose": ["debug-test"],
            "console": "integratedTerminal",
            "justMyCode": false
        }
    ],
    "compounds": [
        {
            "name": "PostHog",
<<<<<<< HEAD
            "configurations": ["Backend", "Celery", "Frontend", "Plugin Server", "Temporal Worker"],
            "stopAll": true
        },
        {
            "name": "PostHog web",
            "configurations": ["Backend", "Frontend"],
            "stopAll": true
=======
            "configurations": ["Backend", "Celery Threaded Pool", "Frontend", "Plugin Server", "Temporal Worker"],
            "stopAll": true,
            "presentation": {
                "order": 1,
                "group": "compound"
            }
        },
        {
            "name": "PostHog (local billing)",
            "configurations": [
                "Backend (with local billing)",
                "Celery Threaded Pool",
                "Frontend",
                "Plugin Server",
                "Temporal Worker"
            ],
            "stopAll": true,
            "presentation": {
                "order": 2,
                "group": "compound"
            }
        },
        {
            "name": "PostHog (https)",
            "configurations": [
                "Backend",
                "Celery Threaded Pool",
                "Frontend (https)",
                "Plugin Server",
                "Temporal Worker"
            ],
            "stopAll": true,
            "presentation": {
                "order": 2,
                "group": "compound"
            }
>>>>>>> b8817c14
        }
    ]
}<|MERGE_RESOLUTION|>--- conflicted
+++ resolved
@@ -188,15 +188,6 @@
     "compounds": [
         {
             "name": "PostHog",
-<<<<<<< HEAD
-            "configurations": ["Backend", "Celery", "Frontend", "Plugin Server", "Temporal Worker"],
-            "stopAll": true
-        },
-        {
-            "name": "PostHog web",
-            "configurations": ["Backend", "Frontend"],
-            "stopAll": true
-=======
             "configurations": ["Backend", "Celery Threaded Pool", "Frontend", "Plugin Server", "Temporal Worker"],
             "stopAll": true,
             "presentation": {
@@ -233,7 +224,6 @@
                 "order": 2,
                 "group": "compound"
             }
->>>>>>> b8817c14
         }
     ]
 }