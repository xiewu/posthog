--- conflicted
+++ resolved
@@ -552,7 +552,6 @@
             },
         )
 
-<<<<<<< HEAD
     @patch("posthog.tasks.early_access_feature.send_events_for_early_access_feature_stage_change.delay")
     def test_send_events_for_early_access_feature_stage_change_fires_on_stage_change(self, mock_celery_task):
         response = self.client.post(
@@ -577,7 +576,7 @@
             "concept",
             "beta",
         )
-=======
+
     def test_create_early_access_feature_in_specific_folder(self):
         response = self.client.post(
             f"/api/projects/{self.team.id}/early_access_feature/",
@@ -608,7 +607,6 @@
         assert (
             "Special Folder/Early Access" in fs_entry.path
         ), f"Expected 'Special Folder/Early Access' in {fs_entry.path}"
->>>>>>> 16457229
 
 
 class TestPreviewList(BaseTest, QueryMatchingTest):
