import { DateTime } from 'luxon'

import {
    createHogExecutionGlobals,
    createHogFunction,
    createInvocation,
    insertHogFunction as _insertHogFunction,
} from '~/tests/cdp/fixtures'
import { forSnapshot } from '~/tests/helpers/snapshots'
import { getFirstTeam, resetTestDatabase } from '~/tests/helpers/sql'

import { createPlugin, createPluginConfig } from '../../../tests/helpers/sql'
import { Hub, Team } from '../../types'
import { closeHub, createHub } from '../../utils/db/hub'
import { DESTINATION_PLUGINS_BY_ID, TRANSFORMATION_PLUGINS_BY_ID } from '../legacy-plugins'
import { LegacyDestinationPlugin, LegacyTransformationPlugin } from '../legacy-plugins/types'
import { HogFunctionInvocation, HogFunctionInvocationGlobalsWithInputs, HogFunctionType } from '../types'
import { LegacyPluginExecutorService } from './legacy-plugin-executor.service'

jest.setTimeout(1000)

/**
 * NOTE: The internal and normal events consumers are very similar so we can test them together
 */
describe('LegacyPluginExecutorService', () => {
    let service: LegacyPluginExecutorService
    let hub: Hub
    let team: Team
    let globals: HogFunctionInvocationGlobalsWithInputs
    let fn: HogFunctionType
    let mockFetch: jest.Mock

    const customerIoPlugin = DESTINATION_PLUGINS_BY_ID['plugin-customerio-plugin']

    beforeEach(async () => {
        hub = await createHub()
        await resetTestDatabase()
        service = new LegacyPluginExecutorService(hub)
        team = await getFirstTeam(hub)

        fn = createHogFunction({
            name: 'Plugin test',
            template_id: customerIoPlugin.template.id,
        })

        const fixedTime = DateTime.fromObject({ year: 2025, month: 1, day: 1 }, { zone: 'UTC' })
        jest.spyOn(Date, 'now').mockReturnValue(fixedTime.toMillis())

        mockFetch = jest.fn(() =>
            Promise.resolve({
                status: 200,
                json: () =>
                    Promise.resolve({
                        status: 200,
                    }),
            } as any)
        )

        jest.spyOn(service, 'fetch').mockImplementation(mockFetch)

        globals = {
            ...createHogExecutionGlobals({
                project: {
                    id: team.id,
                } as any,
                event: {
                    uuid: 'b3a1fe86-b10c-43cc-acaf-d208977608d0',
                    event: '$pageview',
                    properties: {
                        $current_url: 'https://posthog.com',
                        $lib_version: '1.0.0',
                        $set: {
                            email: 'test@posthog.com',
                        },
                    },
                    timestamp: fixedTime.toISO(),
                } as any,
            }),
            inputs: {
                customerioSiteId: '1234567890',
                customerioToken: 'cio-token',
                email: 'test@posthog.com',
            },
        }
    })

    afterEach(async () => {
        await closeHub(hub)
    })

    afterAll(() => {
        jest.useRealTimers()
    })

    describe('setupPlugin', () => {
        it('should setup a plugin on first call', async () => {
            jest.spyOn(customerIoPlugin, 'setupPlugin')

            await service.execute(createInvocation(fn, globals))

            const results = Promise.all([
                service.execute(createInvocation(fn, globals)),
                service.execute(createInvocation(fn, globals)),
                service.execute(createInvocation(fn, globals)),
            ])

            expect(service['pluginState'][fn.id]).toBeDefined()

            expect(await results).toMatchObject([{ finished: true }, { finished: true }, { finished: true }])

            expect(customerIoPlugin.setupPlugin).toHaveBeenCalledTimes(1)
            expect(jest.mocked(customerIoPlugin.setupPlugin!).mock.calls[0][0]).toMatchObject({
                config: {
                    customerioSiteId: '1234567890',
                    customerioToken: 'cio-token',
                    email: 'test@posthog.com',
                },
                geoip: {
                    locate: expect.any(Function),
                },
                global: {
                    authorizationHeader: 'Basic MTIzNDU2Nzg5MDpjaW8tdG9rZW4=',
                    eventNames: [],
                    eventsConfig: '1',
                    identifyByEmail: false,
                },
                logger: {
                    debug: expect.any(Function),
                    error: expect.any(Function),
                    log: expect.any(Function),
                    warn: expect.any(Function),
                },
            })
        })
    })

    describe('onEvent', () => {
        it('should call the plugin onEvent method', async () => {
            jest.spyOn(customerIoPlugin, 'onEvent')

            const invocation = createInvocation(fn, globals)
            invocation.globals.event.event = 'mycustomevent'
            invocation.globals.event.properties = {
                email: 'test@posthog.com',
            }

            mockFetch.mockResolvedValue({
                status: 200,
                json: () => Promise.resolve({ total_count: 1 }),
            })

            const res = await service.execute(invocation)

            expect(customerIoPlugin.onEvent).toHaveBeenCalledTimes(1)
            expect(forSnapshot(jest.mocked(customerIoPlugin.onEvent!).mock.calls[0][0])).toMatchInlineSnapshot(`
                {
                  "distinct_id": "distinct_id",
                  "event": "mycustomevent",
                  "person": {
                    "created_at": "",
                    "properties": {
                      "email": "test@posthog.com",
                      "first_name": "Pumpkin",
                    },
                    "team_id": 1,
                    "uuid": "uuid",
                  },
                  "properties": {
                    "email": "test@posthog.com",
                  },
                  "team_id": 1,
                  "timestamp": "2025-01-01T00:00:00.000Z",
                  "uuid": "<REPLACED-UUID-0>",
                }
            `)

            // One for setup and then two calls
            expect(mockFetch).toHaveBeenCalledTimes(3)
            expect(forSnapshot(mockFetch.mock.calls)).toMatchInlineSnapshot(`
                [
                  [
                    "https://api.customer.io/v1/api/info/ip_addresses",
                    {
                      "headers": {
                        "Authorization": "Basic MTIzNDU2Nzg5MDpjaW8tdG9rZW4=",
                        "User-Agent": "PostHog Customer.io App",
                      },
                      "method": "GET",
                    },
                  ],
                  [
                    "https://track.customer.io/api/v1/customers/distinct_id",
                    {
                      "body": "{"identifier":"distinct_id","email":"test@posthog.com"}",
                      "headers": {
                        "Authorization": "Basic MTIzNDU2Nzg5MDpjaW8tdG9rZW4=",
                        "Content-Type": "application/json",
                        "User-Agent": "PostHog Customer.io App",
                      },
                      "method": "PUT",
                    },
                  ],
                  [
                    "https://track.customer.io/api/v1/customers/distinct_id/events",
                    {
                      "body": "{"name":"mycustomevent","type":"event","timestamp":1735689600,"data":{"email":"test@posthog.com"}}",
                      "headers": {
                        "Authorization": "Basic MTIzNDU2Nzg5MDpjaW8tdG9rZW4=",
                        "Content-Type": "application/json",
                        "User-Agent": "PostHog Customer.io App",
                      },
                      "method": "POST",
                    },
                  ],
                ]
            `)

            expect(res.finished).toBe(true)
            expect(res.logs.map((l) => l.message)).toMatchInlineSnapshot(`
                [
                  "Executing plugin plugin-customerio-plugin",
                  "Successfully authenticated with Customer.io. Completing setupPlugin.",
                  "Detected email:, test@posthog.com",
                  "{"status":{},"email":"test@posthog.com"}",
                  "Should customer be tracked:, true",
                  "Execution successful",
                ]
            `)
        })

        it('should mock out fetch if it is a test function', async () => {
            jest.spyOn(customerIoPlugin, 'onEvent')

            const invocation = createInvocation(fn, globals)
            invocation.hogFunction.name = 'My function [CDP-TEST-HIDDEN]'
            invocation.globals.event.event = 'mycustomevent'
            invocation.globals.event.properties = {
                email: 'test@posthog.com',
            }

            const res = await service.execute(invocation)

            // NOTE: Setup call is not mocked
            expect(mockFetch).toHaveBeenCalledTimes(1)

            expect(customerIoPlugin.onEvent).toHaveBeenCalledTimes(1)

            expect(forSnapshot(res.logs.map((l) => l.message))).toMatchInlineSnapshot(`
                [
                  "Executing plugin plugin-customerio-plugin",
                  "Successfully authenticated with Customer.io. Completing setupPlugin.",
                  "Detected email:, test@posthog.com",
                  "{"status":{},"email":"test@posthog.com"}",
                  "Should customer be tracked:, true",
                  "Fetch called but mocked due to test function",
                  "Plugin execution failed: Received a potentially intermittent error from the Customer.io API. Response 500: {"message":"Test function"}",
                ]
            `)
        })

        it('should handle and collect errors', async () => {
            jest.spyOn(customerIoPlugin, 'onEvent')

            const invocation = createInvocation(fn, globals)
            invocation.globals.event.event = 'mycustomevent'
            invocation.globals.event.properties = {
                email: 'test@posthog.com',
            }

            // First fetch is successful (setup)
            // Second one not

            mockFetch.mockImplementation((url) => {
                if (url.includes('customers')) {
                    return Promise.resolve({ status: 500, json: () => Promise.resolve({}) })
                }

                return Promise.resolve({ status: 200 })
            })

            const res = await service.execute(invocation)

            expect(customerIoPlugin.onEvent).toHaveBeenCalledTimes(1)

            expect(res.error).toBeInstanceOf(Error)
            expect(forSnapshot(res.logs.map((l) => l.message))).toMatchInlineSnapshot(`
                [
                  "Executing plugin plugin-customerio-plugin",
                  "Successfully authenticated with Customer.io. Completing setupPlugin.",
                  "Detected email:, test@posthog.com",
                  "{"status":{},"email":"test@posthog.com"}",
                  "Should customer be tracked:, true",
                  "Plugin execution failed: Received a potentially intermittent error from the Customer.io API. Response 500: {}",
                ]
            `)

            expect(res.error).toMatchInlineSnapshot(
                `[RetryError: Received a potentially intermittent error from the Customer.io API. Response 500: {}]`
            )
        })
    })

    describe('processEvent', () => {
        describe('mismatched types', () => {
            it('should throw if the plugin is a destination but the function is a transformation', async () => {
                fn.type = 'destination'
                fn.template_id = 'plugin-posthog-filter-out-plugin'

                const invocation = createInvocation(fn, globals)
                const res = await service.execute(invocation)

                expect(res.error).toMatchInlineSnapshot(
                    `[Error: Plugin plugin-posthog-filter-out-plugin is not a destination]`
                )
            })
        })
        describe('event dropping', () => {
            beforeEach(() => {
                fn.type = 'transformation'
                fn.template_id = 'plugin-posthog-filter-out-plugin'

                globals.inputs = {
                    eventsToDrop: 'drop-me',
                }
            })

            it('should not drop if event is returned', async () => {
                const invocation = createInvocation(fn, globals)
                invocation.globals.event.event = 'dont-drop-me'
                invocation.globals.event.properties = {
                    email: 'test@posthog.com',
                }

                const res = await service.execute(invocation)

                expect(res.finished).toBe(true)
                expect(res.error).toBeUndefined()
                expect(forSnapshot(res.execResult)).toMatchInlineSnapshot(`
                    {
                      "distinct_id": "distinct_id",
                      "event": "dont-drop-me",
                      "properties": {
                        "email": "test@posthog.com",
                      },
                      "team_id": 1,
                      "timestamp": "2025-01-01T00:00:00.000Z",
                      "uuid": "<REPLACED-UUID-0>",
                    }
                `)
            })

            it('should drop if event is dropped', async () => {
                const invocation = createInvocation(fn, globals)
                invocation.globals.event.event = 'drop-me'
                invocation.globals.event.properties = {
                    email: 'test@posthog.com',
                }

                const res = await service.execute(invocation)

                expect(res.finished).toBe(true)
                expect(res.error).toBeUndefined()
                expect(res.execResult).toBeUndefined()
            })
        })

        describe('event modification', () => {
            beforeEach(() => {
                fn.type = 'transformation'
                fn.template_id = 'plugin-semver-flattener-plugin'

                globals.inputs = {
                    properties: 'version',
                }
            })

            it('should modify the event', async () => {
                const invocation = createInvocation(fn, globals)
                invocation.globals.event.properties = {
                    version: '1.12.20',
                }

                const res = await service.execute(invocation)

                expect(res.finished).toBe(true)
                expect(res.error).toBeUndefined()
                expect(forSnapshot(res.execResult)).toMatchInlineSnapshot(`
                    {
                      "distinct_id": "distinct_id",
                      "event": "$pageview",
                      "properties": {
                        "version": "1.12.20",
                        "version__major": 1,
                        "version__minor": 12,
                        "version__patch": 20,
                      },
                      "team_id": 1,
                      "timestamp": "2025-01-01T00:00:00.000Z",
                      "uuid": "<REPLACED-UUID-0>",
                    }
                `)
            })
        })
    })

    describe('smoke tests', () => {
        const buildInvocation = (
            plugin: LegacyDestinationPlugin | LegacyTransformationPlugin
        ): HogFunctionInvocation => {
            const invocation = createInvocation(fn, globals)
            invocation.globals.inputs = {}
            invocation.hogFunction.template_id = plugin.template.id

            const inputs: Record<string, any> = {}

            for (const input of plugin.template.inputs_schema) {
                if (!input.key) {
                    continue
                }

                if (input.default) {
                    inputs[input.key] = input.default
                    continue
                }

                if (input.type === 'choice') {
                    inputs[input.key] = input.choices?.[0].value
                } else if (input.type === 'string') {
                    inputs[input.key] = 'test'
                }
            }

            invocation.globals.inputs = inputs
            return invocation
        }
        const testCasesDestination = Object.entries(DESTINATION_PLUGINS_BY_ID).map(([pluginId, plugin]) => ({
            name: pluginId,
            plugin,
        }))
        it.each(testCasesDestination)('should run the destination plugin: %s', async ({ name, plugin }) => {
            const invocation = buildInvocation(plugin)
            invocation.hogFunction.name = name
            invocation.globals.event.event = '$identify' // Many plugins filter for this
            const res = await service.execute(invocation)
            expect(res.logs.map((l) => l.message)).toMatchSnapshot()
        })

        const testCasesTransformation = Object.entries(TRANSFORMATION_PLUGINS_BY_ID).map(([pluginId, plugin]) => ({
            name: pluginId,
            plugin,
        }))

        it.each(testCasesTransformation)('should run the transformation plugin: %s', async ({ name, plugin }) => {
            const invocation = buildInvocation(plugin)
            invocation.hogFunction.name = name
            invocation.hogFunction.type = 'transformation'
            invocation.globals.event.event = '$pageview'
<<<<<<< HEAD
            const res = await service.execute(invocation)
            expect(res.logs.map((l) => l.message)).toMatchSnapshot()
=======
            const res = await service.execute(invocation)
            expect(res.logs.map((l) => l.message)).toMatchSnapshot()
        })
    })

    describe('first-time-event-tracker', () => {
        let invocation: HogFunctionInvocation
        beforeEach(() => {
            fn = createHogFunction({
                team_id: team.id,
                name: 'First time event tracker',
                template_id: 'plugin-first-time-event-tracker',
                type: 'transformation',
            })

            globals.inputs = {
                events: '$pageview',
                legacy_plugin_config_id: '123',
            }
            invocation = createInvocation(fn, globals)
        })

        it('should error if no legacy plugin config id is provided', async () => {
            const res = await service.execute(invocation)

            expect(res.finished).toBe(true)
            expect(res.error).toMatchInlineSnapshot(`[Error: Plugin config 123 for team 2 not found]`)
        })

        it('should succeed if legacy plugin config id is provided', async () => {
            console.log(team.id, team.organization_id)
            const plugin = await createPlugin(hub.postgres, {
                organization_id: team.organization_id,
                name: 'first-time-event-tracker',
                plugin_type: 'source',
                is_global: false,
                source__index_ts: `
            export async function runEveryMinute() {
                console.info(JSON.stringify(['runEveryMinute']))
            }
        `,
            })
            const pluginConfig = await createPluginConfig(hub.postgres, {
                name: 'first-time-event-tracker',
                team_id: team.id,
                plugin_id: plugin.id,
            } as any)

            console.log(pluginConfig)

            invocation.globals.inputs.legacy_plugin_config_id = pluginConfig.id

            const res = await service.execute(invocation)

            expect(res.finished).toBe(true)
            expect(res.error).toBeUndefined()
>>>>>>> 31d8403b
        })
    })
})<|MERGE_RESOLUTION|>--- conflicted
+++ resolved
@@ -455,10 +455,6 @@
             invocation.hogFunction.name = name
             invocation.hogFunction.type = 'transformation'
             invocation.globals.event.event = '$pageview'
-<<<<<<< HEAD
-            const res = await service.execute(invocation)
-            expect(res.logs.map((l) => l.message)).toMatchSnapshot()
-=======
             const res = await service.execute(invocation)
             expect(res.logs.map((l) => l.message)).toMatchSnapshot()
         })
@@ -515,7 +511,6 @@
 
             expect(res.finished).toBe(true)
             expect(res.error).toBeUndefined()
->>>>>>> 31d8403b
         })
     })
 })