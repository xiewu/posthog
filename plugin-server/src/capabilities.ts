--- conflicted
+++ resolved
@@ -22,11 +22,8 @@
                 cdpInternalEvents: true,
                 cdpCyclotronWorker: true,
                 cdpCyclotronWorkerPlugins: true,
-<<<<<<< HEAD
                 cdpCyclotronWorkerSegment: true,
-=======
                 cdpCyclotronWorkerFetch: true,
->>>>>>> 1a684756
                 cdpApi: true,
             }
 
@@ -78,15 +75,13 @@
             return {
                 cdpCyclotronWorkerPlugins: true,
             }
-<<<<<<< HEAD
         case PluginServerMode.cdp_cyclotron_worker_segment:
             return {
                 cdpCyclotronWorkerSegment: true,
-=======
+            }
         case PluginServerMode.cdp_cyclotron_worker_fetch:
             return {
                 cdpCyclotronWorkerFetch: true,
->>>>>>> 1a684756
             }
         case PluginServerMode.cdp_api:
             return {
