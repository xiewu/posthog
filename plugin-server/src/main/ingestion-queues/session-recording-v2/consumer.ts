import { S3Client, S3ClientConfig } from '@aws-sdk/client-s3'
import { CODES, features, librdkafkaVersion, Message, TopicPartition, TopicPartitionOffset } from 'node-rdkafka'

import { KafkaProducerWrapper } from '~/src/kafka/producer'
import { PostgresRouter } from '~/src/utils/db/postgres'

import { buildIntegerMatcher } from '../../../config/config'
import { KafkaConsumer } from '../../../kafka/consumer'
import { PluginServerService, PluginsServerConfig, ValueMatcher } from '../../../types'
import { logger as logger } from '../../../utils/logger'
import { captureException } from '../../../utils/posthog'
import { captureIngestionWarning } from '../../../worker/ingestion/utils'
import { runInstrumentedFunction } from '../../utils'
<<<<<<< HEAD
import { BatchConsumerFactory } from './batch-consumer-factory'
=======
>>>>>>> 7187d639
import {
    KAFKA_CONSUMER_GROUP_ID,
    KAFKA_CONSUMER_GROUP_ID_OVERFLOW,
    KAFKA_SESSION_RECORDING_SNAPSHOT_ITEM_EVENTS,
    KAFKA_SESSION_RECORDING_SNAPSHOT_ITEM_OVERFLOW,
} from './constants'
import { KafkaMessageParser } from './kafka/message-parser'
import { KafkaOffsetManager } from './kafka/offset-manager'
import { SessionRecordingIngesterMetrics } from './metrics'
import { PromiseScheduler } from './promise-scheduler'
import { BlackholeSessionBatchFileStorage } from './sessions/blackhole-session-batch-writer'
import { S3SessionBatchFileStorage } from './sessions/s3-session-batch-writer'
import { SessionBatchFileStorage } from './sessions/session-batch-file-storage'
import { SessionBatchManager } from './sessions/session-batch-manager'
import { SessionBatchRecorder } from './sessions/session-batch-recorder'
import { SessionConsoleLogStore } from './sessions/session-console-log-store'
import { SessionMetadataStore } from './sessions/session-metadata-store'
import { TeamFilter } from './teams/team-filter'
import { TeamService } from './teams/team-service'
import { MessageWithTeam } from './teams/types'
import { CaptureIngestionWarningFn } from './types'
import { LibVersionMonitor } from './versions/lib-version-monitor'

export class SessionRecordingIngester {
    kafkaConsumer: KafkaConsumer
    topic: string
    consumerGroupId: string
    totalNumPartitions = 0
    isStopping = false

    private isDebugLoggingEnabled: ValueMatcher<number>
    private readonly promiseScheduler: PromiseScheduler
    private readonly sessionBatchManager: SessionBatchManager
    private readonly kafkaParser: KafkaMessageParser
    private readonly teamFilter: TeamFilter
    private readonly libVersionMonitor?: LibVersionMonitor
    private readonly fileStorage: SessionBatchFileStorage

    constructor(
        private config: PluginsServerConfig,
        private consumeOverflow: boolean,
        postgres: PostgresRouter,
        producer: KafkaProducerWrapper,
        ingestionWarningProducer?: KafkaProducerWrapper
    ) {
        this.topic = consumeOverflow
            ? KAFKA_SESSION_RECORDING_SNAPSHOT_ITEM_OVERFLOW
            : KAFKA_SESSION_RECORDING_SNAPSHOT_ITEM_EVENTS
        this.consumerGroupId = this.consumeOverflow ? KAFKA_CONSUMER_GROUP_ID_OVERFLOW : KAFKA_CONSUMER_GROUP_ID
        this.isDebugLoggingEnabled = buildIntegerMatcher(config.SESSION_RECORDING_DEBUG_PARTITION, true)

        this.promiseScheduler = new PromiseScheduler()

        this.kafkaConsumer = new KafkaConsumer({
            topic: this.topic,
            groupId: this.consumerGroupId,
            callEachBatchWhenEmpty: true,
            autoCommit: true,
            autoOffsetStore: false,
        })

        let s3Client: S3Client | null = null
        if (
            config.SESSION_RECORDING_V2_S3_ENDPOINT &&
            config.SESSION_RECORDING_V2_S3_REGION &&
            config.SESSION_RECORDING_V2_S3_BUCKET &&
            config.SESSION_RECORDING_V2_S3_PREFIX
        ) {
            const s3Config: S3ClientConfig = {
                region: config.SESSION_RECORDING_V2_S3_REGION,
                endpoint: config.SESSION_RECORDING_V2_S3_ENDPOINT,
                forcePathStyle: true,
            }

            if (config.SESSION_RECORDING_V2_S3_ACCESS_KEY_ID && config.SESSION_RECORDING_V2_S3_SECRET_ACCESS_KEY) {
                s3Config.credentials = {
                    accessKeyId: config.SESSION_RECORDING_V2_S3_ACCESS_KEY_ID,
                    secretAccessKey: config.SESSION_RECORDING_V2_S3_SECRET_ACCESS_KEY,
                }
            }

            s3Client = new S3Client(s3Config)
        }

        this.kafkaParser = new KafkaMessageParser()
        this.teamFilter = new TeamFilter(new TeamService(postgres))
        if (ingestionWarningProducer) {
            const captureWarning: CaptureIngestionWarningFn = async (teamId, type, details, debounce) => {
                await captureIngestionWarning(ingestionWarningProducer, teamId, type, details, debounce)
            }
            this.libVersionMonitor = new LibVersionMonitor(captureWarning)
        }

        const offsetManager = new KafkaOffsetManager(this.commitOffsets.bind(this), this.topic)
        const metadataStore = new SessionMetadataStore(producer)
        const consoleLogStore = new SessionConsoleLogStore(
            producer,
            this.config.SESSION_RECORDING_V2_CONSOLE_LOG_ENTRIES_KAFKA_TOPIC,
            { messageLimit: this.config.SESSION_RECORDING_V2_CONSOLE_LOG_STORE_SYNC_BATCH_LIMIT }
        )
        this.fileStorage = s3Client
            ? new S3SessionBatchFileStorage(
                  s3Client,
                  this.config.SESSION_RECORDING_V2_S3_BUCKET,
                  this.config.SESSION_RECORDING_V2_S3_PREFIX,
                  this.config.SESSION_RECORDING_V2_S3_TIMEOUT_MS
              )
            : new BlackholeSessionBatchFileStorage()

        this.sessionBatchManager = new SessionBatchManager({
            maxBatchSizeBytes: this.config.SESSION_RECORDING_MAX_BATCH_SIZE_KB * 1024,
            maxBatchAgeMs: this.config.SESSION_RECORDING_MAX_BATCH_AGE_MS,
            offsetManager,
            fileStorage: this.fileStorage,
            metadataStore,
            consoleLogStore,
        })
    }

    public get service(): PluginServerService {
        return {
            id: 'session-recordings-blob-v2-overflow',
            onShutdown: async () => await this.stop(),
            healthcheck: () => this.isHealthy() ?? false,
        }
    }

    public async handleEachBatch(messages: Message[]): Promise<void> {
        this.kafkaConsumer.heartbeat()

        if (messages.length > 0) {
            logger.info('🔁', `blob_ingester_consumer_v2 - handling batch`, {
                size: messages.length,
                partitionsInBatch: [...new Set(messages.map((x) => x.partition))],
                assignedPartitions: this.assignedPartitions,
            })
        }

        await runInstrumentedFunction({
            statsKey: `recordingingesterv2.handleEachBatch`,
            sendException: false,
<<<<<<< HEAD
            func: async () => this.processBatchMessages(messages, context),
=======
            func: async () => this.processBatchMessages(messages),
>>>>>>> 7187d639
        })
    }

    private async processBatchMessages(messages: Message[]): Promise<void> {
        messages.forEach((message) => {
            SessionRecordingIngesterMetrics.incrementMessageReceived(message.partition)
        })

        const batchSize = messages.length
        const batchSizeKb = messages.reduce((acc, m) => (m.value?.length ?? 0) + acc, 0) / 1024
        SessionRecordingIngesterMetrics.observeKafkaBatchSize(batchSize)
        SessionRecordingIngesterMetrics.observeKafkaBatchSizeKb(batchSizeKb)

        const processedMessages = await runInstrumentedFunction({
            statsKey: `recordingingesterv2.handleEachBatch.parseBatch`,
            func: async () => {
                const parsedMessages = await this.kafkaParser.parseBatch(messages)
                const messagesWithTeam = await this.teamFilter.filterBatch(parsedMessages)
                const processedMessages = this.libVersionMonitor
                    ? await this.libVersionMonitor.processBatch(messagesWithTeam)
                    : messagesWithTeam
                return processedMessages
            },
        })

        this.kafkaConsumer.heartbeat()

        await runInstrumentedFunction({
            statsKey: `recordingingesterv2.handleEachBatch.processMessages`,
            func: async () => this.processMessages(processedMessages),
        })

        this.kafkaConsumer.heartbeat()

        if (this.sessionBatchManager.shouldFlush()) {
            await runInstrumentedFunction({
                statsKey: `recordingingesterv2.handleEachBatch.flush`,
                func: async () => this.sessionBatchManager.flush(),
            })
        }
    }

    private async processMessages(parsedMessages: MessageWithTeam[]) {
        const batch = this.sessionBatchManager.getCurrentBatch()
        for (const message of parsedMessages) {
            await this.consume(message, batch)
        }
    }

    private async consume(message: MessageWithTeam, batch: SessionBatchRecorder) {
        // we have to reset this counter once we're consuming messages since then we know we're not re-balancing
        // otherwise the consumer continues to report however many sessions were revoked at the last re-balance forever
        SessionRecordingIngesterMetrics.resetSessionsRevoked()
        const { team, message: parsedMessage } = message
        const debugEnabled = this.isDebugLoggingEnabled(parsedMessage.metadata.partition)

        if (debugEnabled) {
            logger.debug('🔄', 'processing_session_recording', {
                partition: parsedMessage.metadata.partition,
                offset: parsedMessage.metadata.offset,
                distinct_id: parsedMessage.distinct_id,
                session_id: parsedMessage.session_id,
                raw_size: parsedMessage.metadata.rawSize,
            })
        }

        const { partition } = parsedMessage.metadata
        const isDebug = this.isDebugLoggingEnabled(partition)
        if (isDebug) {
            logger.info('🔁', '[blob_ingester_consumer_v2] - [PARTITION DEBUG] - consuming event', {
                ...parsedMessage.metadata,
                team_id: team.teamId,
                session_id: parsedMessage.session_id,
            })
        }

        SessionRecordingIngesterMetrics.observeSessionInfo(parsedMessage.metadata.rawSize)
        await batch.record(message)
    }

    public async start(): Promise<void> {
        logger.info('🔁', 'blob_ingester_consumer_v2 - starting session recordings blob consumer', {
            librdKafkaVersion: librdkafkaVersion,
            kafkaCapabilities: features,
        })

        // Check that the storage backend is healthy before starting the consumer
        // This is especially important in local dev with minio
        await this.fileStorage.checkHealth()
        await this.kafkaConsumer.connect((messages) => this.handleEachBatch(messages))

        this.totalNumPartitions = (await this.kafkaConsumer.getPartitionsForTopic(this.topic)).length

<<<<<<< HEAD
        this.batchConsumer.consumer.on('rebalance', async (err, topicPartitions) => {
=======
        this.kafkaConsumer.on('rebalance', async (err, topicPartitions) => {
>>>>>>> 7187d639
            logger.info('🔁', 'blob_ingester_consumer_v2 - rebalancing', { err, topicPartitions })
            /**
             * see https://github.com/Blizzard/node-rdkafka#rebalancing
             *
             * This event is received when the consumer group starts _or_ finishes rebalancing.
             *
             * NB if the partition assignment strategy changes then this code may need to change too.
             * e.g. round-robin and cooperative strategies will assign partitions differently
             */

            if (err.code === CODES.ERRORS.ERR__ASSIGN_PARTITIONS) {
                return
            }

            if (err.code === CODES.ERRORS.ERR__REVOKE_PARTITIONS) {
                return this.promiseScheduler.schedule(this.onRevokePartitions(topicPartitions))
            }

            // We had a "real" error
            logger.error('🔥', 'blob_ingester_consumer_v2 - rebalancing error', { err })
            captureException(err)
            // TODO: immediately die? or just keep going?
        })

        // nothing happens here unless we configure SESSION_RECORDING_KAFKA_CONSUMPTION_STATISTICS_EVENT_INTERVAL_MS
        this.kafkaConsumer.on('event.stats', (stats) => {
            logger.info('🪵', 'blob_ingester_consumer_v2 - kafka stats', { stats })
        })
    }

    public async stop(): Promise<PromiseSettledResult<any>[]> {
        logger.info('🔁', 'blob_ingester_consumer_v2 - stopping')
        this.isStopping = true

        const assignedPartitions = this.assignedTopicPartitions
        await this.kafkaConsumer.disconnect()

        void this.promiseScheduler.schedule(this.onRevokePartitions(assignedPartitions))

        const promiseResults = await this.promiseScheduler.waitForAll()

        logger.info('👍', 'blob_ingester_consumer_v2 - stopped!')

        return promiseResults
    }

    public isHealthy(): boolean {
        // TODO: Maybe extend this to check if we are shutting down so we don't get killed early.
        return this.kafkaConsumer.isHealthy()
    }

    private get assignedTopicPartitions(): TopicPartition[] {
        return this.kafkaConsumer.assignments() ?? []
    }

    private get assignedPartitions(): TopicPartition['partition'][] {
        return this.assignedTopicPartitions.map((x) => x.partition)
    }

    private onRevokePartitions(topicPartitions: TopicPartition[]): Promise<void> {
        /**
         * The revoke_partitions indicates that the consumer group has had partitions revoked.
         * As a result, we need to drop all sessions currently managed for the revoked partitions
         */

        const revokedPartitions = topicPartitions.map((x) => x.partition)
        if (!revokedPartitions.length) {
            return Promise.resolve()
        }

        SessionRecordingIngesterMetrics.resetSessionsHandled()
        this.sessionBatchManager.discardPartitions(revokedPartitions)
        return Promise.resolve()
    }

    private async commitOffsets(offsets: TopicPartitionOffset[]): Promise<void> {
        await runInstrumentedFunction({
            statsKey: `recordingingesterv2.handleEachBatch.flush.commitOffsets`,
            func: async () => {
                this.kafkaConsumer.offsetsStore(offsets)
                return Promise.resolve()
            },
        })
    }
}<|MERGE_RESOLUTION|>--- conflicted
+++ resolved
@@ -11,10 +11,6 @@
 import { captureException } from '../../../utils/posthog'
 import { captureIngestionWarning } from '../../../worker/ingestion/utils'
 import { runInstrumentedFunction } from '../../utils'
-<<<<<<< HEAD
-import { BatchConsumerFactory } from './batch-consumer-factory'
-=======
->>>>>>> 7187d639
 import {
     KAFKA_CONSUMER_GROUP_ID,
     KAFKA_CONSUMER_GROUP_ID_OVERFLOW,
@@ -156,11 +152,7 @@
         await runInstrumentedFunction({
             statsKey: `recordingingesterv2.handleEachBatch`,
             sendException: false,
-<<<<<<< HEAD
-            func: async () => this.processBatchMessages(messages, context),
-=======
             func: async () => this.processBatchMessages(messages),
->>>>>>> 7187d639
         })
     }
 
@@ -254,11 +246,7 @@
 
         this.totalNumPartitions = (await this.kafkaConsumer.getPartitionsForTopic(this.topic)).length
 
-<<<<<<< HEAD
-        this.batchConsumer.consumer.on('rebalance', async (err, topicPartitions) => {
-=======
         this.kafkaConsumer.on('rebalance', async (err, topicPartitions) => {
->>>>>>> 7187d639
             logger.info('🔁', 'blob_ingester_consumer_v2 - rebalancing', { err, topicPartitions })
             /**
              * see https://github.com/Blizzard/node-rdkafka#rebalancing
