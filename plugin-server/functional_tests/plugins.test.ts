--- conflicted
+++ resolved
@@ -7,10 +7,7 @@
     createAndReloadPluginConfig,
     createOrganization,
     createPlugin,
-<<<<<<< HEAD
-=======
     createPluginAttachment,
->>>>>>> e7127316
     createPluginConfig,
     createTeam,
     fetchEvents,
@@ -538,7 +535,7 @@
         })
 
         const teamId = await createTeam(organizationId)
-        const pluginConfig = await createPluginConfig({ team_id: teamId, plugin_id: plugin.id })
+        const pluginConfig = await createPluginConfig({ team_id: teamId, plugin_id: plugin.id, config: {} })
         await reloadPlugins()
 
         await waitForExpect(
@@ -576,7 +573,7 @@
         source__index_ts: indexJs,
     })
 
-    const pluginConfig = await createPluginConfig({ team_id: teamId, plugin_id: plugin.id })
+    const pluginConfig = await createPluginConfig({ team_id: teamId, plugin_id: plugin.id, config: {} })
 
     await createPluginAttachment({
         teamId,
