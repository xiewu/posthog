import time
from typing import Optional
from uuid import UUID

from celery import shared_task
from django.conf import settings
from django.db import connection
from django.utils import timezone
from prometheus_client import Gauge
from redis import Redis
from structlog import get_logger

from posthog.cloud_utils import is_cloud
from posthog.errors import CHQueryErrorTooManySimultaneousQueries
from posthog.hogql.constants import LimitContext
from posthog.metrics import pushed_metrics_registry
from posthog.ph_client import get_ph_client
from posthog.redis import get_client
from posthog.tasks.utils import CeleryQueue

logger = get_logger(__name__)


@shared_task(ignore_result=True)
def delete_expired_exported_assets() -> None:
    from posthog.models import ExportedAsset

    ExportedAsset.delete_expired_assets()


@shared_task(ignore_result=True)
def redis_heartbeat() -> None:
    get_client().set("POSTHOG_HEARTBEAT", int(time.time()))


@shared_task(
    ignore_result=True,
    queue=CeleryQueue.ANALYTICS_QUERIES.value,
    acks_late=True,
    autoretry_for=(
        # Important: Only retry for things that might be okay on the next try
        CHQueryErrorTooManySimultaneousQueries,
    ),
    retry_backoff=1,
    retry_backoff_max=2,
    max_retries=3,
)
def process_query_task(
    team_id: int,
    user_id: Optional[int],
    query_id: str,
    query_json: dict,
    limit_context: Optional[LimitContext] = None,
    refresh_requested: bool = False,  # TODO: Remove this parameter after the next deploy
) -> None:
    """
    Kick off query
    Once complete save results to redis
    """
    from posthog.client import execute_process_query

    execute_process_query(
        team_id=team_id,
        user_id=user_id,
        query_id=query_id,
        query_json=query_json,
        limit_context=limit_context,
    )


@shared_task(ignore_result=True)
def pg_table_cache_hit_rate() -> None:
    from statshog.defaults.django import statsd

    with connection.cursor() as cursor:
        try:
            cursor.execute(
                """
                SELECT
                 relname as table_name,
                 sum(heap_blks_hit) / nullif(sum(heap_blks_hit) + sum(heap_blks_read),0) * 100 AS ratio
                FROM pg_statio_user_tables
                GROUP BY relname
                ORDER BY ratio ASC
            """
            )
            tables = cursor.fetchall()
            with pushed_metrics_registry("celery_pg_table_cache_hit_rate") as registry:
                hit_rate_gauge = Gauge(
                    "posthog_celery_pg_table_cache_hit_rate",
                    "Postgres query cache hit rate per table.",
                    labelnames=["table_name"],
                    registry=registry,
                )
                for row in tables:
                    hit_rate_gauge.labels(table_name=row[0]).set(float(row[1]))
                    statsd.gauge("pg_table_cache_hit_rate", float(row[1]), tags={"table": row[0]})
        except:
            # if this doesn't work keep going
            pass


@shared_task(ignore_result=True)
def pg_plugin_server_query_timing() -> None:
    from statshog.defaults.django import statsd

    with connection.cursor() as cursor:
        try:
            cursor.execute(
                """
                SELECT
                    substring(query from 'plugin-server:(\\w+)') AS query_type,
                    total_time as total_time,
                    (total_time / calls) as avg_time,
                    min_time,
                    max_time,
                    stddev_time,
                    calls,
                    rows as rows_read_or_affected
                FROM pg_stat_statements
                WHERE query LIKE '%%plugin-server%%'
                ORDER BY total_time DESC
                LIMIT 50
                """
            )

            for row in cursor.fetchall():
                row_dictionary = {column.name: value for column, value in zip(cursor.description, row)}

                for key, value in row_dictionary.items():
                    if key == "query_type":
                        continue
                    statsd.gauge(
                        f"pg_plugin_server_query_{key}",
                        value,
                        tags={"query_type": row_dictionary["query_type"]},
                    )
        except:
            # if this doesn't work keep going
            pass


POSTGRES_TABLES = ["posthog_personoverride", "posthog_personoverridemapping"]


@shared_task(ignore_result=True)
def pg_row_count() -> None:
    with pushed_metrics_registry("celery_pg_row_count") as registry:
        row_count_gauge = Gauge(
            "posthog_celery_pg_table_row_count",
            "Number of rows per Postgres table.",
            labelnames=["table_name"],
            registry=registry,
        )
        with connection.cursor() as cursor:
            for table in POSTGRES_TABLES:
                QUERY = "SELECT count(*) FROM {table};"
                query = QUERY.format(table=table)

                try:
                    cursor.execute(query)
                    row = cursor.fetchone()
                    row_count_gauge.labels(table_name=table).set(row[0])
                except:
                    pass


CLICKHOUSE_TABLES = [
    "sharded_events",
    "person",
    "person_distinct_id2",
    "sharded_session_replay_events",
    "log_entries",
]


HEARTBEAT_EVENT_TO_INGESTION_LAG_METRIC = {
    "heartbeat": "ingestion",
    "heartbeat_buffer": "ingestion_buffer",
    "heartbeat_api": "ingestion_api",
}


@shared_task(ignore_result=True)
def ingestion_lag() -> None:
    from statshog.defaults.django import statsd

    from posthog.client import sync_execute

    # Requires https://github.com/PostHog/posthog-heartbeat-plugin to be enabled on team 2
    # Note that it runs every minute, and we compare it with now(), so there's up to 60s delay
    query = """
    SELECT event, date_diff('second', max(timestamp), now())
    FROM events
    WHERE team_id IN %(team_ids)s
        AND event IN %(events)s
        AND timestamp > yesterday() AND timestamp < now() + toIntervalMinute(3)
    GROUP BY event
    """

    try:
        results = sync_execute(
            query,
            {
                "team_ids": settings.INGESTION_LAG_METRIC_TEAM_IDS,
                "events": list(HEARTBEAT_EVENT_TO_INGESTION_LAG_METRIC.keys()),
            },
        )
        with pushed_metrics_registry("celery_ingestion_lag") as registry:
            lag_gauge = Gauge(
                "posthog_celery_observed_ingestion_lag_seconds",
                "End-to-end ingestion lag observed through several scenarios. Can be overestimated by up to 60 seconds.",
                labelnames=["scenario"],
                registry=registry,
            )
            for event, lag in results:
                metric = HEARTBEAT_EVENT_TO_INGESTION_LAG_METRIC[event]
                statsd.gauge(f"posthog_celery_{metric}_lag_seconds_rough_minute_precision", lag)
                lag_gauge.labels(scenario=metric).set(lag)
    except:
        pass


KNOWN_CELERY_TASK_IDENTIFIERS = {
    "pluginJob",
    "runEveryHour",
    "runEveryMinute",
    "runEveryDay",
}


@shared_task(ignore_result=True)
def graphile_worker_queue_size() -> None:
    from django.db import connections
    from statshog.defaults.django import statsd

    connection = connections["graphile"] if "graphile" in connections else connections["default"]
    with connection.cursor() as cursor:
        cursor.execute(
            """
        SELECT count(*)
        FROM graphile_worker.jobs
        WHERE (jobs.locked_at is null or jobs.locked_at < (now() - INTERVAL '4 hours'))
        AND run_at <= now()
        AND attempts < max_attempts
        """
        )

        queue_size = cursor.fetchone()[0]
        statsd.gauge("graphile_worker_queue_size", queue_size)

        # Track the number of jobs that will still be run at least once or are currently running based on job type (i.e. task_identifier)
        # Completed jobs are deleted and "permanently failed" jobs have attempts == max_attempts
        # Jobs not yet eligible for execution are filtered out with run_at <= now()
        cursor.execute(
            """
        SELECT task_identifier, count(*) as c, EXTRACT(EPOCH FROM MIN(run_at)) as oldest FROM graphile_worker.jobs
        WHERE attempts < max_attempts
        AND run_at <= now()
        GROUP BY task_identifier
        """
        )

        seen_task_identifier = set()
        with pushed_metrics_registry("celery_graphile_worker_queue_size") as registry:
            processing_lag_gauge = Gauge(
                "posthog_celery_graphile_lag_seconds",
                "Oldest scheduled run on pending Graphile jobs per task identifier, zero if queue empty.",
                labelnames=["task_identifier"],
                registry=registry,
            )
            waiting_jobs_gauge = Gauge(
                "posthog_celery_graphile_waiting_jobs",
                "Number of Graphile jobs in the queue, per task identifier.",
                labelnames=["task_identifier"],
                registry=registry,
            )
            for task_identifier, count, oldest in cursor.fetchall():
                seen_task_identifier.add(task_identifier)
                waiting_jobs_gauge.labels(task_identifier=task_identifier).set(count)
                processing_lag_gauge.labels(task_identifier=task_identifier).set(time.time() - float(oldest))
                statsd.gauge(
                    "graphile_waiting_jobs",
                    count,
                    tags={"task_identifier": task_identifier},
                )

            # The query will not return rows for empty queues, creating missing points.
            # Let's emit updates for known queues even if they are empty.
            for task_identifier in KNOWN_CELERY_TASK_IDENTIFIERS - seen_task_identifier:
                waiting_jobs_gauge.labels(task_identifier=task_identifier).set(0)
                processing_lag_gauge.labels(task_identifier=task_identifier).set(0)


@shared_task(ignore_result=True)
def clickhouse_row_count() -> None:
    from statshog.defaults.django import statsd

    from posthog.client import sync_execute

    with pushed_metrics_registry("celery_clickhouse_row_count") as registry:
        row_count_gauge = Gauge(
            "posthog_celery_clickhouse_table_row_count",
            "Number of rows per ClickHouse table.",
            labelnames=["table_name"],
            registry=registry,
        )
        for table in CLICKHOUSE_TABLES:
            try:
                QUERY = """SELECT sum(rows) rows from system.parts
                       WHERE table = '{table}' and active;"""
                query = QUERY.format(table=table)
                rows = sync_execute(query)[0][0]
                row_count_gauge.labels(table_name=table).set(rows)
                statsd.gauge(
                    f"posthog_celery_clickhouse_table_row_count",
                    rows,
                    tags={"table": table},
                )
            except:
                pass


@shared_task(ignore_result=True)
def clickhouse_errors_count() -> None:
    """
    This task is used to track the recency of errors in ClickHouse.
    We can use this to alert on errors that are consistently being generated recently
    999 - KEEPER_EXCEPTION
    225 - NO_ZOOKEEPER
    242 - TABLE_IS_READ_ONLY
    """
    from posthog.client import sync_execute

    QUERY = """
        select
            getMacro('replica') replica,
            getMacro('shard') shard,
            name,
            value as errors,
            dateDiff('minute', last_error_time, now()) minutes_ago
        from clusterAllReplicas('posthog', system, errors)
        where code in (999, 225, 242)
        order by minutes_ago
    """
    rows = sync_execute(QUERY)
    with pushed_metrics_registry("celery_clickhouse_errors") as registry:
        errors_gauge = Gauge(
            "posthog_celery_clickhouse_errors",
            "Age of the latest error per ClickHouse errors table.",
            registry=registry,
            labelnames=["replica", "shard", "name"],
        )
        if isinstance(rows, list):
            for replica, shard, name, _, minutes_ago in rows:
                errors_gauge.labels(replica=replica, shard=shard, name=name).set(minutes_ago)


@shared_task(ignore_result=True)
def clickhouse_part_count() -> None:
    from statshog.defaults.django import statsd

    from posthog.client import sync_execute

    QUERY = """
        SELECT table, count(1) freq
        FROM system.parts
        WHERE active
        GROUP BY table
        ORDER BY freq DESC;
    """
    rows = sync_execute(QUERY)

    with pushed_metrics_registry("celery_clickhouse_part_count") as registry:
        parts_count_gauge = Gauge(
            "posthog_celery_clickhouse_table_parts_count",
            "Number of parts per ClickHouse table.",
            labelnames=["table"],
            registry=registry,
        )
        for table, parts in rows:
            parts_count_gauge.labels(table=table).set(parts)
            statsd.gauge(
                f"posthog_celery_clickhouse_table_parts_count",
                parts,
                tags={"table": table},
            )


@shared_task(ignore_result=True)
def clickhouse_mutation_count() -> None:
    from statshog.defaults.django import statsd

    from posthog.client import sync_execute

    QUERY = """
        SELECT
            table,
            count(1) AS freq
        FROM system.mutations
        WHERE is_done = 0
        GROUP BY table
        ORDER BY freq DESC
    """
    rows = sync_execute(QUERY)

    with pushed_metrics_registry("celery_clickhouse_mutation_count") as registry:
        mutations_count_gauge = Gauge(
            "posthog_celery_clickhouse_table_mutations_count",
            "Number of mutations per ClickHouse table.",
            labelnames=["table"],
            registry=registry,
        )
    for table, muts in rows:
        mutations_count_gauge.labels(table=table).set(muts)
        statsd.gauge(
            f"posthog_celery_clickhouse_table_mutations_count",
            muts,
            tags={"table": table},
        )


@shared_task(ignore_result=True)
def clickhouse_clear_removed_data() -> None:
    from posthog.models.async_deletion.delete_cohorts import AsyncCohortDeletion
    from posthog.models.async_deletion.delete_events import AsyncEventDeletion

    runner = AsyncEventDeletion()

    try:
        runner.mark_deletions_done()
    except Exception as e:
        logger.error("Failed to mark deletions done", error=e, exc_info=True)

    try:
        runner.run()
    except Exception as e:
        logger.error("Failed to run deletions", error=e, exc_info=True)

    cohort_runner = AsyncCohortDeletion()

    try:
        cohort_runner.mark_deletions_done()
    except Exception as e:
        logger.error("Failed to mark cohort deletions done", error=e, exc_info=True)

    try:
        cohort_runner.run()
    except Exception as e:
        logger.error("Failed to run cohort deletions", error=e, exc_info=True)


@shared_task(ignore_result=True)
def clear_clickhouse_deleted_person() -> None:
    from posthog.models.async_deletion.delete_person import remove_deleted_person_data

    remove_deleted_person_data()


@shared_task(ignore_result=True, queue=CeleryQueue.STATS.value)
def redis_celery_queue_depth() -> None:
    try:
        with pushed_metrics_registry("redis_celery_queue_depth_registry") as registry:
            celery_task_queue_depth_gauge = Gauge(
                "posthog_celery_queue_depth",
                "We use this to monitor the depth of the celery queue.",
                registry=registry,
                labelnames=["queue_name"],
            )

            for queue in CeleryQueue:
                llen = get_client().llen(queue.value)
                celery_task_queue_depth_gauge.labels(queue_name=queue.value).set(llen)

    except:
        # if we can't generate the metric don't complain about it.
        return


@shared_task(ignore_result=True)
def update_event_partitions() -> None:
    with connection.cursor() as cursor:
        cursor.execute(
            "DO $$ BEGIN IF (SELECT exists(select * from pg_proc where proname = 'update_partitions')) THEN PERFORM update_partitions(); END IF; END $$"
        )


@shared_task(ignore_result=True)
def clean_stale_partials() -> None:
    """Clean stale (meaning older than 7 days) partial social auth sessions."""
    from social_django.models import Partial

    Partial.objects.filter(timestamp__lt=timezone.now() - timezone.timedelta(7)).delete()


@shared_task(ignore_result=True)
def monitoring_check_clickhouse_schema_drift() -> None:
    from posthog.tasks.check_clickhouse_schema_drift import (
        check_clickhouse_schema_drift,
    )

    check_clickhouse_schema_drift()


@shared_task(ignore_result=True)
def calculate_cohort() -> None:
    from posthog.tasks.calculate_cohort import calculate_cohorts

    calculate_cohorts()


class Polling:
    _SINGLETON_REDIS_KEY = "POLL_QUERY_PERFORMANCE_SINGLETON_REDIS_KEY"
    NANOSECONDS_IN_SECOND = int(1e9)
    TIME_BETWEEN_RUNS_SECONDS = 2
    SOFT_TIME_LIMIT_SECONDS = 10
    HARD_TIME_LIMIT_SECONDS = 12
    ASSUME_TASK_DEAD_SECONDS = 14  # the time after which we start a new task

    TIME_BETWEEN_RUNS_NANOSECONDS = NANOSECONDS_IN_SECOND * TIME_BETWEEN_RUNS_SECONDS
    ASSUME_TASK_DEAD_NANOSECONDS = NANOSECONDS_IN_SECOND * ASSUME_TASK_DEAD_SECONDS

    @staticmethod
    def _encode_redis_key(time_ns: int) -> bytes:
        return time_ns.to_bytes(8, "big")

    @staticmethod
    def _decode_redis_key(time_ns: bytes | None) -> int:
        return 0 if time_ns is None else int.from_bytes(time_ns, "big")

    @staticmethod
    def set_last_run_time(client: Redis, time_ns: int) -> None:
        client.set(Polling._SINGLETON_REDIS_KEY, Polling._encode_redis_key(time_ns))

    @staticmethod
    def get_last_run_time(client: Redis) -> int:
        return Polling._decode_redis_key(client.get(Polling._SINGLETON_REDIS_KEY))


@shared_task(
    ignore_result=True,
    max_retries=0,
    soft_time_limit=Polling.SOFT_TIME_LIMIT_SECONDS,
    time_limit=Polling.HARD_TIME_LIMIT_SECONDS,
)
def poll_query_performance(last_known_run_time_ns: int) -> None:
    start_time_ns = time.time_ns()

    try:
        redis_client = get_client()
        if Polling.get_last_run_time(redis_client) != last_known_run_time_ns:
            logger.error("Poll query performance task terminating: another poller is running")
            return
        Polling.set_last_run_time(redis_client, start_time_ns)
        from posthog.tasks.poll_query_performance import poll_query_performance as poll_query_performance_nontask

        poll_query_performance_nontask()
    except Exception as e:
        logger.error("Poll query performance failed", error=e)

    elapsed_ns = time.time_ns() - start_time_ns
    if elapsed_ns > Polling.TIME_BETWEEN_RUNS_NANOSECONDS:
        # right again right away if more than time_between_runs has elapsed
        poll_query_performance.delay(start_time_ns)
    else:
        # delay until time_between_runs has elapsed
        poll_query_performance.apply_async(
            args=[start_time_ns],
            countdown=((Polling.TIME_BETWEEN_RUNS_NANOSECONDS - elapsed_ns) / Polling.NANOSECONDS_IN_SECOND),
        )


@shared_task(ignore_result=True, max_retries=1)
def start_poll_query_performance() -> None:
    redis_client = get_client()
    last_run_start_time_ns = Polling.get_last_run_time(redis_client)
    now_ns: int = time.time_ns()
    try:
        # The key should never be in the future
        # If the key is in the future or more than 15 seconds in the past, start a worker
        if last_run_start_time_ns > now_ns + Polling.TIME_BETWEEN_RUNS_NANOSECONDS:
            logger.error("Restarting poll query performance because key is in future")
            poll_query_performance.delay(last_run_start_time_ns)
        elif now_ns - last_run_start_time_ns > Polling.ASSUME_TASK_DEAD_NANOSECONDS:
            logger.error("Restarting poll query performance because of a long delay")
            poll_query_performance.delay(last_run_start_time_ns)

    except Exception as e:
        logger.error("Restarting poll query performance because of an error", error=e)
        poll_query_performance.delay(last_run_start_time_ns)


@shared_task(ignore_result=True)
def process_scheduled_changes() -> None:
    from posthog.tasks.process_scheduled_changes import process_scheduled_changes

    process_scheduled_changes()


@shared_task(ignore_result=True)
def validate_proxy_domains() -> None:
    from posthog.tasks.validate_proxy_domains import validate_proxy_domains

    validate_proxy_domains()


@shared_task(ignore_result=True)
def sync_insight_cache_states_task() -> None:
    from posthog.caching.insight_caching_state import sync_insight_cache_states

    sync_insight_cache_states()


@shared_task(ignore_result=True)
def schedule_cache_updates_task() -> None:
    from posthog.caching.insight_cache import schedule_cache_updates

    schedule_cache_updates()


@shared_task(
    ignore_result=True,
    autoretry_for=(CHQueryErrorTooManySimultaneousQueries,),
    retry_backoff=10,
    retry_backoff_max=30,
    max_retries=3,
    retry_jitter=True,
)
def update_cache_task(caching_state_id: UUID) -> None:
    from posthog.caching.insight_cache import update_cache

    update_cache(caching_state_id)


@shared_task(ignore_result=True)
def sync_insight_caching_state(
    team_id: int,
    insight_id: Optional[int] = None,
    dashboard_tile_id: Optional[int] = None,
) -> None:
    from posthog.caching.insight_caching_state import sync_insight_caching_state

    sync_insight_caching_state(team_id, insight_id, dashboard_tile_id)


@shared_task(ignore_result=True)
def calculate_decide_usage() -> None:
    from posthog.models.feature_flag.flag_analytics import (
        capture_usage_for_all_teams as capture_decide_usage_for_all_teams,
    )

    ph_client = get_ph_client()

    capture_decide_usage_for_all_teams(ph_client)

    ph_client.shutdown()


@shared_task(ignore_result=True)
def find_flags_with_enriched_analytics() -> None:
    from datetime import datetime, timedelta

    from posthog.models.feature_flag.flag_analytics import (
        find_flags_with_enriched_analytics,
    )

    end = datetime.now()
    begin = end - timedelta(hours=12)

    find_flags_with_enriched_analytics(begin, end)


@shared_task(ignore_result=True)
def demo_reset_master_team() -> None:
    from posthog.tasks.demo_reset_master_team import demo_reset_master_team

    if is_cloud() or settings.DEMO:
        demo_reset_master_team()


@shared_task(ignore_result=True)
def sync_all_organization_available_product_features() -> None:
    from posthog.tasks.sync_all_organization_available_product_features import (
        sync_all_organization_available_product_features,
    )

    sync_all_organization_available_product_features()


@shared_task(ignore_result=False, track_started=True, max_retries=0)
def check_async_migration_health() -> None:
    from posthog.tasks.async_migrations import check_async_migration_health

    check_async_migration_health()


@shared_task(ignore_result=True)
def verify_persons_data_in_sync() -> None:
    from posthog.tasks.verify_persons_data_in_sync import (
        verify_persons_data_in_sync as verify,
    )

    if not is_cloud():
        return

    verify()


@shared_task(ignrore_result=True)
def stop_surveys_reached_target() -> None:
    from posthog.tasks.stop_surveys_reached_target import stop_surveys_reached_target

    stop_surveys_reached_target()


<<<<<<< HEAD
@shared_task(ignore_result=True)
def detect_alerts_anomalies() -> None:
    from posthog.tasks.detect_alerts_anomalies import check_all_alerts

    check_all_alerts()
=======
@shared_task(ignrore_result=True)
def update_survey_iteration() -> None:
    from posthog.tasks.update_survey_iteration import update_survey_iteration

    update_survey_iteration()
>>>>>>> faa95c57


def recompute_materialized_columns_enabled() -> bool:
    from posthog.models.instance_setting import get_instance_setting

    if get_instance_setting("MATERIALIZED_COLUMNS_ENABLED") and get_instance_setting(
        "COMPUTE_MATERIALIZED_COLUMNS_ENABLED"
    ):
        return True
    return False


@shared_task(ignore_result=True)
def clickhouse_materialize_columns() -> None:
    if recompute_materialized_columns_enabled():
        try:
            from ee.clickhouse.materialized_columns.analyze import (
                materialize_properties_task,
            )
        except ImportError:
            pass
        else:
            materialize_properties_task()


@shared_task(ignore_result=True)
def clickhouse_mark_all_materialized() -> None:
    if recompute_materialized_columns_enabled():
        try:
            from ee.tasks.materialized_columns import mark_all_materialized
        except ImportError:
            pass
        else:
            mark_all_materialized()


@shared_task(ignore_result=True, queue=CeleryQueue.USAGE_REPORTS.value)
def send_org_usage_reports() -> None:
    from posthog.tasks.usage_report import send_all_org_usage_reports

    send_all_org_usage_reports.delay()


@shared_task(ignore_result=True)
def update_quota_limiting() -> None:
    try:
        from ee.billing.quota_limiting import update_all_org_billing_quotas

        update_all_org_billing_quotas()
    except ImportError:
        pass


@shared_task(ignore_result=True)
def schedule_all_subscriptions() -> None:
    try:
        from ee.tasks.subscriptions import (
            schedule_all_subscriptions as _schedule_all_subscriptions,
        )
    except ImportError:
        pass
    else:
        _schedule_all_subscriptions()


@shared_task(ignore_result=True, retries=3)
def clickhouse_send_license_usage() -> None:
    try:
        if not is_cloud():
            from ee.tasks.send_license_usage import send_license_usage

            send_license_usage()
    except ImportError:
        pass


@shared_task(ignore_result=True)
def check_flags_to_rollback() -> None:
    try:
        from ee.tasks.auto_rollback_feature_flag import check_flags_to_rollback

        check_flags_to_rollback()
    except ImportError:
        pass


@shared_task(ignore_result=True)
def ee_persist_single_recording(id: str, team_id: int) -> None:
    try:
        from ee.session_recordings.persistence_tasks import persist_single_recording

        persist_single_recording(id, team_id)
    except ImportError:
        pass


@shared_task(ignore_result=True)
def ee_persist_finished_recordings() -> None:
    try:
        from ee.session_recordings.persistence_tasks import persist_finished_recordings
    except ImportError:
        pass
    else:
        persist_finished_recordings()


@shared_task(ignore_result=True)
def check_data_import_row_limits() -> None:
    try:
        from posthog.tasks.warehouse import check_synced_row_limits
    except ImportError:
        pass
    else:
        check_synced_row_limits()


# this task runs a CH query and triggers other tasks
# it can run on the default queue
@shared_task(ignore_result=True)
def calculate_replay_embeddings() -> None:
    try:
        from ee.tasks.replay import generate_recordings_embeddings_batch

        generate_recordings_embeddings_batch()
    except ImportError:
        pass
    except Exception as e:
        logger.error("Failed to calculate replay embeddings", error=e, exc_info=True)


# this task triggers other tasks
# it can run on the default queue
@shared_task(ignore_result=True)
def calculate_replay_error_clusters() -> None:
    try:
        from ee.tasks.replay import generate_replay_embedding_error_clusters

        generate_replay_embedding_error_clusters()
    except ImportError:
        pass
    except Exception as e:
        logger.error("Failed to calculate replay error clusters", error=e, exc_info=True)<|MERGE_RESOLUTION|>--- conflicted
+++ resolved
@@ -713,19 +713,18 @@
     stop_surveys_reached_target()
 
 
-<<<<<<< HEAD
-@shared_task(ignore_result=True)
-def detect_alerts_anomalies() -> None:
-    from posthog.tasks.detect_alerts_anomalies import check_all_alerts
-
-    check_all_alerts()
-=======
 @shared_task(ignrore_result=True)
 def update_survey_iteration() -> None:
     from posthog.tasks.update_survey_iteration import update_survey_iteration
 
     update_survey_iteration()
->>>>>>> faa95c57
+
+
+@shared_task(ignore_result=True)
+def detect_alerts_anomalies() -> None:
+    from posthog.tasks.detect_alerts_anomalies import check_all_alerts
+
+    check_all_alerts()
 
 
 def recompute_materialized_columns_enabled() -> bool:
