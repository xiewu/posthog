--- conflicted
+++ resolved
@@ -1187,9 +1187,6 @@
                                           5 /* ... */))
   '''
 # ---
-<<<<<<< HEAD
-# name: TestInsight.test_listing_insights_does_not_nplus1.22
-=======
 # name: TestInsight.test_listing_insights_does_not_nplus1.2
   '''
   SELECT "posthog_organizationmembership"."id",
@@ -1223,7 +1220,6 @@
   '''
 # ---
 # name: TestInsight.test_listing_insights_does_not_nplus1.20
->>>>>>> b8817c14
   '''
   SELECT COUNT(*) AS "__count"
   FROM "posthog_dashboarditem"
@@ -1961,9 +1957,6 @@
   LIMIT 21
   '''
 # ---
-<<<<<<< HEAD
-# name: TestInsight.test_listing_insights_does_not_nplus1.6
-=======
 # name: TestInsight.test_listing_insights_does_not_nplus1.30
   '''
   SELECT "posthog_taggeditem"."id",
@@ -1983,7 +1976,6 @@
   '''
 # ---
 # name: TestInsight.test_listing_insights_does_not_nplus1.4
->>>>>>> b8817c14
   '''
   SELECT "posthog_team"."id",
          "posthog_team"."uuid",
