from datetime import datetime
from typing import Any, cast
import uuid
from django.test import override_settings
from freezegun import freeze_time
from rest_framework.exceptions import ValidationError
from posthog.api.instance_settings import get_instance_setting
from posthog.clickhouse.client.execute import sync_execute
from posthog.constants import INSIGHT_FUNNELS, FunnelOrderType
from posthog.hogql.query import execute_hogql_query
from posthog.hogql_queries.actors_query_runner import ActorsQueryRunner
from posthog.hogql_queries.insights.funnels.funnel_query_context import FunnelQueryContext
from posthog.hogql_queries.insights.funnels.funnels_query_runner import FunnelsQueryRunner
from posthog.hogql_queries.legacy_compatibility.filter_to_query import filter_to_query
from posthog.models import Action, Element
from posthog.models.cohort.cohort import Cohort
from posthog.models.group.util import create_group
from posthog.models.group_type_mapping import GroupTypeMapping
from posthog.models.property_definition import PropertyDefinition
from posthog.schema import (
    ActorsQuery,
    BreakdownFilter,
    InsightDateRange,
    EventsNode,
    FunnelsActorsQuery,
    FunnelsQuery,
)
from posthog.test.base import (
    APIBaseTest,
    BaseTest,
    ClickhouseTestMixin,
    _create_event,
    _create_person,
    also_test_with_materialized_columns,
    create_person_id_override_by_distinct_id,
    snapshot_clickhouse_queries,
)
from posthog.hogql_queries.insights.funnels.test.conversion_time_cases import (
    funnel_conversion_time_test_factory,
)
from posthog.hogql_queries.insights.funnels.test.breakdown_cases import (
    funnel_breakdown_test_factory,
    funnel_breakdown_group_test_factory,
    assert_funnel_results_equal,
)
from posthog.hogql_queries.insights.funnels import Funnel
from posthog.test.test_journeys import journeys_for


def _create_action(**kwargs):
    team = kwargs.pop("team")
    name = kwargs.pop("name")
    properties = kwargs.pop("properties", {})
    action = Action.objects.create(team=team, name=name, steps_json=[{"event": name, "properties": properties}])
    return action


class TestFunnelBreakdown(
    ClickhouseTestMixin,
    funnel_breakdown_test_factory(  # type: ignore
        FunnelOrderType.ORDERED,
        _create_action,
        _create_person,
    ),
):
    maxDiff = None
    pass


class TestFunnelGroupBreakdown(
    ClickhouseTestMixin,
<<<<<<< HEAD
    funnel_breakdown_group_test_factory(FunnelOrderType.ORDERED),  # type: ignore
=======
    funnel_breakdown_group_test_factory(  # type: ignore
        FunnelOrderType.ORDERED,
        ClickhouseFunnelActors,
    ),
>>>>>>> 803a0097
):
    maxDiff = None
    pass


class TestFunnelConversionTime(
    ClickhouseTestMixin,
    funnel_conversion_time_test_factory(FunnelOrderType.ORDERED),  # type: ignore
):
    maxDiff = None
    pass


def funnel_test_factory(Funnel, event_factory, person_factory):
    class TestGetFunnel(ClickhouseTestMixin, APIBaseTest):
        def _get_actor_ids_at_step(self, filters, funnelStep, funnelStepBreakdown=None):
            funnels_query = cast(FunnelsQuery, filter_to_query(filters))
            funnel_actors_query = FunnelsActorsQuery(
                source=funnels_query, funnelStep=funnelStep, funnelStepBreakdown=funnelStepBreakdown
            )
            actors_query = ActorsQuery(source=funnel_actors_query)
            response = ActorsQueryRunner(query=actors_query, team=self.team).calculate()
            return [val[0]["id"] for val in response.results]

        def _signup_event(self, **kwargs):
            event_factory(team=self.team, event="user signed up", **kwargs)

        def _add_to_cart_event(self, **kwargs):
            event_factory(team=self.team, event="added to cart", **kwargs)

        def _checkout_event(self, **kwargs):
            event_factory(team=self.team, event="checked out", **kwargs)

        def _pay_event(self, **kwargs):
            event_factory(
                team=self.team,
                event="$autocapture",
                elements=[Element(nth_of_type=1, nth_child=0, tag_name="button", text="Pay $10")],
                **kwargs,
            )

        def _movie_event(self, **kwargs):
            event_factory(
                team=self.team,
                event="$autocapture",
                elements=[Element(nth_of_type=1, nth_child=0, tag_name="a", href="/movie")],
                **kwargs,
            )

        def _basic_funnel(self, properties=None, filters=None):
            action_credit_card = Action.objects.create(
                team=self.team,
                name="paid",
                steps_json=[
                    {
                        "event": "$autocapture",
                        "tag_name": "button",
                        "text": "Pay $10",
                    }
                ],
            )
            action_play_movie = Action.objects.create(
                team=self.team,
                name="watched movie",
                steps_json=[
                    {
                        "event": "$autocapture",
                        "tag_name": "a",
                        "href": "/movie",
                    }
                ],
            )

            if filters is None:
                filters = {
                    "events": [{"id": "user signed up", "type": "events", "order": 0}],
                    "actions": [
                        {"id": action_credit_card.pk, "type": "actions", "order": 1},
                        {"id": action_play_movie.pk, "type": "actions", "order": 2},
                    ],
                    "funnel_window_days": 14,
                }

            if properties is not None:
                filters.update({"properties": properties})

            filters["insight"] = INSIGHT_FUNNELS

            query = cast(FunnelsQuery, filter_to_query(filters))
            return FunnelsQueryRunner(query=query, team=self.team)

        def test_funnel_events(self):
            funnel = self._basic_funnel()

            # events
            person_factory(distinct_ids=["stopped_after_signup"], team_id=self.team.pk)
            self._signup_event(distinct_id="stopped_after_signup")

            person_factory(distinct_ids=["stopped_after_pay"], team_id=self.team.pk)
            self._signup_event(distinct_id="stopped_after_pay")
            self._pay_event(distinct_id="stopped_after_pay")

            person_factory(
                distinct_ids=["had_anonymous_id", "completed_movie"],
                team_id=self.team.pk,
            )
            self._signup_event(distinct_id="had_anonymous_id")
            self._pay_event(distinct_id="completed_movie")
            self._movie_event(distinct_id="completed_movie")

            person_factory(distinct_ids=["just_did_movie"], team_id=self.team.pk)
            self._movie_event(distinct_id="just_did_movie")

            person_factory(distinct_ids=["wrong_order"], team_id=self.team.pk)
            self._pay_event(distinct_id="wrong_order")
            self._signup_event(distinct_id="wrong_order")
            self._movie_event(distinct_id="wrong_order")

            results = funnel.calculate().results
            results = cast(list[dict[str, Any]], results)

            self.assertEqual(results[0]["name"], "user signed up")
            self.assertEqual(results[0]["count"], 4)

            self.assertEqual(results[1]["name"], "paid")
            self.assertEqual(results[1]["count"], 2)
            self.assertEqual(results[2]["name"], "watched movie")
            self.assertEqual(results[2]["count"], 1)

        @override_settings(PERSON_ON_EVENTS_V2_OVERRIDE=True)
        @snapshot_clickhouse_queries
        def test_funnel_events_with_person_on_events_v2(self):
            # KLUDGE: We need to do this to ensure create_person_id_override_by_distinct_id
            # works correctly. Worth considering other approaches as we generally like to
            # avoid truncating tables in tests for speed.
            sync_execute("TRUNCATE TABLE sharded_events")
            with freeze_time("2012-01-01T03:21:34.000Z"):
                funnel = self._basic_funnel()

            with freeze_time("2012-01-01T03:21:35.000Z"):
                # events
                stopped_after_signup_person_id = uuid.uuid4()
                person_factory(distinct_ids=["stopped_after_signup"], team_id=self.team.pk)
                self._signup_event(
                    distinct_id="stopped_after_signup",
                    person_id=stopped_after_signup_person_id,
                )

            with freeze_time("2012-01-01T03:21:36.000Z"):
                stopped_after_pay_person_id = uuid.uuid4()
                person_factory(distinct_ids=["stopped_after_pay"], team_id=self.team.pk)
                self._signup_event(
                    distinct_id="stopped_after_pay",
                    person_id=stopped_after_pay_person_id,
                )
            with freeze_time("2012-01-01T03:21:37.000Z"):
                self._pay_event(
                    distinct_id="stopped_after_pay",
                    person_id=stopped_after_pay_person_id,
                )

            with freeze_time("2012-01-01T03:21:38.000Z"):
                had_anonymous_id_person_id = uuid.uuid4()
                person_factory(
                    distinct_ids=["had_anonymous_id", "completed_movie"],
                    team_id=self.team.pk,
                )
                self._signup_event(distinct_id="had_anonymous_id", person_id=had_anonymous_id_person_id)
            with freeze_time("2012-01-01T03:21:39.000Z"):
                self._pay_event(distinct_id="completed_movie", person_id=had_anonymous_id_person_id)
            with freeze_time("2012-01-01T03:21:40.000Z"):
                self._movie_event(distinct_id="completed_movie", person_id=had_anonymous_id_person_id)

            with freeze_time("2012-01-01T03:21:41.000Z"):
                just_did_movie_person_id = uuid.uuid4()
                person_factory(distinct_ids=["just_did_movie"], team_id=self.team.pk)
                self._movie_event(distinct_id="just_did_movie", person_id=just_did_movie_person_id)

            with freeze_time("2012-01-01T03:21:42.000Z"):
                wrong_order_person_id = uuid.uuid4()
                person_factory(distinct_ids=["wrong_order"], team_id=self.team.pk)
                self._pay_event(distinct_id="wrong_order", person_id=wrong_order_person_id)
            with freeze_time("2012-01-01T03:21:43.000Z"):
                self._signup_event(distinct_id="wrong_order", person_id=wrong_order_person_id)
            with freeze_time("2012-01-01T03:21:44.000Z"):
                self._movie_event(distinct_id="wrong_order", person_id=wrong_order_person_id)

            with freeze_time("2012-01-01T03:21:45.000Z"):
                create_person_id_override_by_distinct_id("stopped_after_signup", "stopped_after_pay", self.team.pk)

            with freeze_time("2012-01-01T03:21:46.000Z"):
                results = funnel.calculate().results
                results = cast(list[dict[str, Any]], results)

                self.assertEqual(results[0]["name"], "user signed up")

                # key difference between this test and test_funnel_events.
                # we merged two people and thus the count here is 3 and not 4
                self.assertEqual(results[0]["count"], 3)

                self.assertEqual(results[1]["name"], "paid")
                self.assertEqual(results[1]["count"], 2)
                self.assertEqual(results[2]["name"], "watched movie")
                self.assertEqual(results[2]["count"], 1)

        def test_funnel_with_messed_up_order(self):
            action_play_movie = Action.objects.create(
                team=self.team,
                name="watched movie",
                steps_json=[
                    {
                        "event": "$autocapture",
                        "tag_name": "a",
                        "href": "/movie",
                    }
                ],
            )

            funnel = self._basic_funnel(
                filters={
                    "events": [{"id": "user signed up", "type": "events", "order": 0}],
                    "actions": [{"id": action_play_movie.pk, "type": "actions", "order": 2}],
                    "funnel_window_days": 14,
                }
            )

            # events
            person_factory(distinct_ids=["stopped_after_signup"], team_id=self.team.pk)
            self._signup_event(distinct_id="stopped_after_signup")

            person_factory(distinct_ids=["stopped_after_pay"], team_id=self.team.pk)
            self._signup_event(distinct_id="stopped_after_pay")
            self._movie_event(distinct_id="completed_movie")

            person_factory(
                distinct_ids=["had_anonymous_id", "completed_movie"],
                team_id=self.team.pk,
            )
            self._signup_event(distinct_id="had_anonymous_id")
            self._movie_event(distinct_id="completed_movie")

            person_factory(distinct_ids=["just_did_movie"], team_id=self.team.pk)
            self._movie_event(distinct_id="just_did_movie")

            person_factory(distinct_ids=["wrong_order"], team_id=self.team.pk)
            self._movie_event(distinct_id="wrong_order")
            self._signup_event(distinct_id="wrong_order")

            results = funnel.calculate().results
            results = cast(list[dict[str, Any]], results)

            self.assertEqual(results[0]["name"], "user signed up")
            self.assertEqual(results[0]["count"], 4)

            self.assertEqual(results[1]["name"], "watched movie")
            self.assertEqual(results[1]["count"], 1)

        def test_funnel_with_any_event(self):
            funnel = self._basic_funnel(
                filters={
                    "events": [
                        {"id": None, "type": "events", "order": 0},
                        {"id": None, "type": "events", "order": 1},
                        {"id": None, "type": "events", "order": 2},
                    ],
                    "funnel_window_days": 14,
                }
            )

            # events
            person_factory(distinct_ids=["stopped_after_signup"], team_id=self.team.pk)
            self._signup_event(distinct_id="stopped_after_signup")

            person_factory(distinct_ids=["stopped_after_pay"], team_id=self.team.pk)
            self._signup_event(distinct_id="stopped_after_pay")
            self._movie_event(distinct_id="stopped_after_pay")

            person_factory(distinct_ids=["completed_movie"], team_id=self.team.pk)
            self._signup_event(distinct_id="completed_movie")
            self._movie_event(distinct_id="completed_movie")

            person_factory(distinct_ids=["just_did_movie"], team_id=self.team.pk)
            self._movie_event(distinct_id="just_did_movie")

            person_factory(distinct_ids=["wrong_order"], team_id=self.team.pk)
            self._movie_event(distinct_id="wrong_order")
            self._signup_event(distinct_id="wrong_order")
            self._movie_event(distinct_id="wrong_order")

            results = funnel.calculate().results
            results = cast(list[dict[str, Any]], results)

            self.assertEqual(results[0]["name"], None)
            self.assertEqual(results[0]["count"], 5)

            self.assertEqual(results[1]["name"], None)
            self.assertEqual(results[1]["count"], 3)

            self.assertEqual(results[2]["name"], None)
            self.assertEqual(results[2]["count"], 1)

        # TODO: obsolete test as new entities aren't part of the query schema?
        def test_funnel_with_new_entities_that_mess_up_order(self):
            action_play_movie = Action.objects.create(
                team=self.team,
                name="watched movie",
                steps_json=[
                    {
                        "event": "$autocapture",
                        "tag_name": "a",
                        "href": "/movie",
                    }
                ],
            )

            funnel = self._basic_funnel(
                filters={
                    "events": [{"id": "user signed up", "type": "events", "order": 1}],
                    "actions": [{"id": action_play_movie.pk, "type": "actions", "order": 2}],
                    "new_entities": [
                        {"id": "first", "type": "new_entity", "order": 0},
                        {"id": "last", "type": "new_entity", "order": 3},
                    ],
                    "funnel_window_days": 14,
                }
            )

            # events
            person_factory(distinct_ids=["stopped_after_signup"], team_id=self.team.pk)
            self._signup_event(distinct_id="stopped_after_signup")

            person_factory(distinct_ids=["stopped_after_pay"], team_id=self.team.pk)
            self._signup_event(distinct_id="stopped_after_pay")
            self._movie_event(distinct_id="completed_movie")

            person_factory(
                distinct_ids=["had_anonymous_id", "completed_movie"],
                team_id=self.team.pk,
            )
            self._signup_event(distinct_id="had_anonymous_id")
            self._movie_event(distinct_id="completed_movie")

            person_factory(distinct_ids=["just_did_movie"], team_id=self.team.pk)
            self._movie_event(distinct_id="just_did_movie")

            person_factory(distinct_ids=["wrong_order"], team_id=self.team.pk)
            self._movie_event(distinct_id="wrong_order")
            self._signup_event(distinct_id="wrong_order")

            results = funnel.calculate().results
            results = cast(list[dict[str, Any]], results)

            self.assertEqual(results[0]["name"], "user signed up")
            self.assertEqual(results[0]["count"], 4)

            self.assertEqual(results[1]["name"], "watched movie")
            self.assertEqual(results[1]["count"], 1)

        def test_funnel_skipped_step(self):
            funnel = self._basic_funnel()

            person_factory(distinct_ids=["wrong_order"], team_id=self.team.pk)
            self._signup_event(distinct_id="wrong_order")
            self._movie_event(distinct_id="wrong_order")

            results = funnel.calculate().results
            results = cast(list[dict[str, Any]], results)

            self.assertEqual(results[1]["count"], 0)
            self.assertEqual(results[2]["count"], 0)

        @also_test_with_materialized_columns(["$browser"])
        def test_funnel_prop_filters(self):
            funnel = self._basic_funnel(properties={"$browser": "Safari"})

            # events
            person_factory(distinct_ids=["with_property"], team_id=self.team.pk)
            self._signup_event(distinct_id="with_property", properties={"$browser": "Safari"})
            self._pay_event(distinct_id="with_property", properties={"$browser": "Safari"})

            # should not add a count
            person_factory(distinct_ids=["without_property"], team_id=self.team.pk)
            self._signup_event(distinct_id="without_property")
            self._pay_event(distinct_id="without_property")

            # will add to first step
            person_factory(distinct_ids=["half_property"], team_id=self.team.pk)
            self._signup_event(distinct_id="half_property", properties={"$browser": "Safari"})
            self._pay_event(distinct_id="half_property")

            results = funnel.calculate().results
            results = cast(list[dict[str, Any]], results)

            self.assertEqual(results[0]["count"], 2)
            self.assertEqual(results[1]["count"], 1)

        @also_test_with_materialized_columns(["$browser"])
        def test_funnel_prop_filters_per_entity(self):
            action_credit_card = Action.objects.create(
                team_id=self.team.pk,
                name="paid",
                steps_json=[
                    {
                        "event": "$autocapture",
                        "tag_name": "button",
                        "text": "Pay $10",
                    }
                ],
            )
            action_play_movie = Action.objects.create(
                team_id=self.team.pk,
                name="watched movie",
                steps_json=[
                    {
                        "event": "$autocapture",
                        "tag_name": "a",
                        "href": "/movie",
                    }
                ],
            )
            filters = {
                "events": [
                    {
                        "id": "user signed up",
                        "type": "events",
                        "order": 0,
                        "properties": [
                            {"key": "$browser", "value": "Safari"},
                            {
                                "key": "$browser",
                                "operator": "is_not",
                                "value": "Chrome",
                            },
                        ],
                    }
                ],
                "actions": [
                    {
                        "id": action_credit_card.pk,
                        "type": "actions",
                        "order": 1,
                        "properties": [{"key": "$browser", "value": "Safari"}],
                    },
                    {
                        "id": action_play_movie.pk,
                        "type": "actions",
                        "order": 2,
                        "properties": [{"key": "$browser", "value": "Firefox"}],
                    },
                ],
                "funnel_window_days": 14,
            }
            funnel = self._basic_funnel(filters=filters)

            # events
            person_factory(
                distinct_ids=["with_property"],
                team_id=self.team.pk,
                properties={"$browser": "Safari"},
            )
            self._signup_event(distinct_id="with_property", properties={"$browser": "Safari"})
            self._pay_event(distinct_id="with_property", properties={"$browser": "Safari"})
            self._movie_event(distinct_id="with_property")

            # should not add a count
            person_factory(distinct_ids=["without_property"], team_id=self.team.pk)
            self._signup_event(distinct_id="without_property")
            self._pay_event(distinct_id="without_property", properties={"$browser": "Safari"})

            # will add to first step
            person_factory(distinct_ids=["half_property"], team_id=self.team.pk)
            self._signup_event(distinct_id="half_property")
            self._pay_event(distinct_id="half_property")
            self._movie_event(distinct_id="half_property")

            results = funnel.calculate().results
            results = cast(list[dict[str, Any]], results)

            self.assertEqual(results[0]["count"], 1)
            self.assertEqual(results[1]["count"], 1)
            self.assertEqual(results[2]["count"], 0)

        @also_test_with_materialized_columns(person_properties=["email"])
        def test_funnel_person_prop(self):
            action_credit_card = Action.objects.create(
                team_id=self.team.pk,
                name="paid",
                steps_json=[
                    {
                        "event": "$autocapture",
                        "tag_name": "button",
                        "text": "Pay $10",
                    }
                ],
            )
            action_play_movie = Action.objects.create(
                team_id=self.team.pk,
                name="watched movie",
                steps_json=[
                    {
                        "event": "$autocapture",
                        "tag_name": "a",
                        "href": "/movie",
                    }
                ],
            )
            filters = {
                "events": [
                    {
                        "id": "user signed up",
                        "type": "events",
                        "order": 0,
                        "properties": [
                            {
                                "key": "email",
                                "value": "hello@posthog.com",
                                "type": "person",
                            }
                        ],
                    }
                ],
                "actions": [
                    {"id": action_credit_card.pk, "type": "actions", "order": 1},
                    {"id": action_play_movie.pk, "type": "actions", "order": 2},
                ],
                "funnel_window_days": 14,
            }
            funnel = self._basic_funnel(filters=filters)

            # events
            person_factory(
                distinct_ids=["with_property"],
                team_id=self.team.pk,
                properties={"email": "hello@posthog.com"},
            )
            self._signup_event(distinct_id="with_property")
            self._pay_event(distinct_id="with_property")
            self._movie_event(distinct_id="with_property")

            results = funnel.calculate().results
            results = cast(list[dict[str, Any]], results)

            self.assertEqual(results[0]["count"], 1)
            self.assertEqual(results[1]["count"], 1)
            self.assertEqual(results[2]["count"], 1)

        @also_test_with_materialized_columns(["test_propX"])
        def test_funnel_multiple_actions(self):
            # we had an issue on clickhouse where multiple actions with different property filters would incorrectly grab only the last
            # properties.
            # This test prevents a regression
            person_factory(distinct_ids=["person1"], team_id=self.team.pk)
            event_factory(distinct_id="person1", event="event1", team=self.team)
            event_factory(
                distinct_id="person1",
                event="event2",
                properties={"test_propX": "a"},
                team=self.team,
            )

            action1 = Action.objects.create(
                team_id=self.team.pk,
                name="event2",
                steps_json=[
                    {
                        "event": "event2",
                        "properties": [{"key": "test_propX", "value": "a"}],
                    }
                ],
            )
            action2 = Action.objects.create(
                team_id=self.team.pk,
                name="event2",
                steps_json=[
                    {
                        "event": "event2",
                        "properties": [{"key": "test_propX", "value": "c"}],
                    }
                ],
            )

            filters = {
                "events": [{"id": "event1", "order": 0}],
                "actions": [
                    {"id": action1.pk, "order": 1},
                    {"id": action2.pk, "order": 2},
                ],
                "insight": INSIGHT_FUNNELS,
                "funnel_window_days": 14,
            }
            query = cast(FunnelsQuery, filter_to_query(filters))
            results = FunnelsQueryRunner(query=query, team=self.team).calculate().results
            results = cast(list[dict[str, Any]], results)

            self.assertEqual(results[0]["count"], 1)
            self.assertEqual(results[1]["count"], 1)
            self.assertEqual(results[2]["count"], 0)

        @also_test_with_materialized_columns(person_properties=["email"])
        def test_funnel_filter_test_accounts(self):
            person_factory(
                distinct_ids=["person1"],
                team_id=self.team.pk,
                properties={"email": "test@posthog.com"},
            )
            person_factory(distinct_ids=["person2"], team_id=self.team.pk)
            event_factory(distinct_id="person1", event="event1", team=self.team)
            event_factory(distinct_id="person2", event="event1", team=self.team)

            filters = {
                "events": [{"id": "event1", "order": 0}, {"id": "event1", "order": 1}],
                "insight": INSIGHT_FUNNELS,
                "filter_test_accounts": True,
                "funnel_window_days": 14,
            }
            query = cast(FunnelsQuery, filter_to_query(filters))
            results = FunnelsQueryRunner(query=query, team=self.team).calculate().results
            results = cast(list[dict[str, Any]], results)

            self.assertEqual(results[0]["count"], 1)

        @also_test_with_materialized_columns(person_properties=["email"])
        def test_funnel_with_entity_person_property_filters(self):
            person_factory(
                distinct_ids=["person1"],
                team_id=self.team.pk,
                properties={"email": "test@posthog.com"},
            )
            person_factory(
                distinct_ids=["person2"],
                team_id=self.team.pk,
                properties={"email": "another@example.com"},
            )
            person_factory(distinct_ids=["person3"], team_id=self.team.pk)
            event_factory(distinct_id="person1", event="event1", team=self.team)
            event_factory(distinct_id="person2", event="event1", team=self.team)
            event_factory(distinct_id="person3", event="event1", team=self.team)

            filters = {
                "events": [
                    {
                        "id": "event1",
                        "order": 0,
                        "properties": [
                            {
                                "key": "email",
                                "value": "is_set",
                                "operator": "is_set",
                                "type": "person",
                            }
                        ],
                    },
                    {"id": None, "order": 1},
                ],
                "insight": INSIGHT_FUNNELS,
                "funnel_window_days": 14,
            }
            query = cast(FunnelsQuery, filter_to_query(filters))
            results = FunnelsQueryRunner(query=query, team=self.team).calculate().results
            results = cast(list[dict[str, Any]], results)

            self.assertEqual(results[0]["count"], 2)

        @also_test_with_materialized_columns(person_properties=["email"], verify_no_jsonextract=False)
        def test_funnel_filter_by_action_with_person_properties(self):
            person_factory(
                distinct_ids=["person1"],
                team_id=self.team.pk,
                properties={"email": "test@posthog.com"},
            )
            person_factory(
                distinct_ids=["person2"],
                team_id=self.team.pk,
                properties={"email": "another@example.com"},
            )
            person_factory(distinct_ids=["person3"], team_id=self.team.pk)
            event_factory(distinct_id="person1", event="event1", team=self.team)
            event_factory(distinct_id="person2", event="event1", team=self.team)
            event_factory(distinct_id="person3", event="event1", team=self.team)

            action = Action.objects.create(
                team_id=self.team.pk,
                name="event1",
                steps_json=[
                    {
                        "event": "event1",
                        "properties": [
                            {
                                "key": "email",
                                "value": "is_set",
                                "operator": "is_set",
                                "type": "person",
                            }
                        ],
                    }
                ],
            )

            filters = {
                "actions": [
                    {"id": action.pk, "type": "actions", "order": 0},
                    {"id": action.pk, "type": "actions", "order": 1},
                ],
                "insight": INSIGHT_FUNNELS,
                "funnel_window_days": 14,
            }
            query = cast(FunnelsQuery, filter_to_query(filters))
            results = FunnelsQueryRunner(query=query, team=self.team).calculate().results
            results = cast(list[dict[str, Any]], results)

            self.assertEqual(results[0]["count"], 2)

        def test_basic_funnel_default_funnel_days(self):
            filters = {
                "events": [
                    {"id": "user signed up", "type": "events", "order": 0},
                    {"id": "paid", "type": "events", "order": 1},
                ],
                "insight": INSIGHT_FUNNELS,
                "date_from": "2020-01-01",
                "date_to": "2020-01-14",
            }

            # event
            _create_person(distinct_ids=["user_1"], team_id=self.team.pk)
            _create_event(
                team=self.team,
                event="user signed up",
                distinct_id="user_1",
                timestamp="2020-01-02T14:00:00Z",
            )
            _create_event(
                team=self.team,
                event="paid",
                distinct_id="user_1",
                timestamp="2020-01-10T14:00:00Z",
            )

            query = cast(FunnelsQuery, filter_to_query(filters))
            results = FunnelsQueryRunner(query=query, team=self.team).calculate().results
            results = cast(list[dict[str, Any]], results)

            self.assertEqual(results[0]["name"], "user signed up")
            self.assertEqual(results[0]["count"], 1)

            self.assertEqual(results[1]["name"], "paid")
            self.assertEqual(results[1]["count"], 1)

        def test_basic_funnel_with_repeat_steps(self):
            filters = {
                "events": [
                    {"id": "user signed up", "type": "events", "order": 0},
                    {"id": "user signed up", "type": "events", "order": 1},
                ],
                "insight": INSIGHT_FUNNELS,
                "funnel_window_days": 14,
            }

            # event
            person1_stopped_after_two_signups = _create_person(
                distinct_ids=["stopped_after_signup1"], team_id=self.team.pk
            )
            _create_event(
                team=self.team,
                event="user signed up",
                distinct_id="stopped_after_signup1",
            )
            _create_event(
                team=self.team,
                event="user signed up",
                distinct_id="stopped_after_signup1",
            )

            person2_stopped_after_signup = _create_person(distinct_ids=["stopped_after_signup2"], team_id=self.team.pk)
            _create_event(
                team=self.team,
                event="user signed up",
                distinct_id="stopped_after_signup2",
            )

            query = cast(FunnelsQuery, filter_to_query(filters))
            results = FunnelsQueryRunner(query=query, team=self.team).calculate().results
            results = cast(list[dict[str, Any]], results)

            self.assertEqual(results[0]["name"], "user signed up")
            self.assertEqual(results[0]["count"], 2)

            self.assertEqual(results[1]["count"], 1)

            self.assertCountEqual(
                self._get_actor_ids_at_step(filters, 1),
                [
                    person1_stopped_after_two_signups.uuid,
                    person2_stopped_after_signup.uuid,
                ],
            )

            self.assertCountEqual(
                self._get_actor_ids_at_step(filters, 2),
                [person1_stopped_after_two_signups.uuid],
            )

        @also_test_with_materialized_columns(["key"])
        def test_basic_funnel_with_derivative_steps(self):
            filters = {
                "events": [
                    {
                        "id": "user signed up",
                        "type": "events",
                        "order": 0,
                        "properties": {"key": "val"},
                    },
                    {"id": "user signed up", "type": "events", "order": 1},
                ],
                "insight": INSIGHT_FUNNELS,
                "funnel_window_days": 14,
            }

            # event
            person1_stopped_after_two_signups = _create_person(
                distinct_ids=["stopped_after_signup1"], team_id=self.team.pk
            )
            _create_event(
                team=self.team,
                event="user signed up",
                distinct_id="stopped_after_signup1",
                properties={"key": "val"},
            )
            _create_event(
                team=self.team,
                event="user signed up",
                distinct_id="stopped_after_signup1",
            )

            person2_stopped_after_signup = _create_person(distinct_ids=["stopped_after_signup2"], team_id=self.team.pk)
            _create_event(
                team=self.team,
                event="user signed up",
                distinct_id="stopped_after_signup2",
                properties={"key": "val"},
            )

            query = cast(FunnelsQuery, filter_to_query(filters))
            results = FunnelsQueryRunner(query=query, team=self.team).calculate().results
            results = cast(list[dict[str, Any]], results)

            self.assertEqual(results[0]["name"], "user signed up")
            self.assertEqual(results[0]["count"], 2)

            self.assertEqual(results[1]["count"], 1)

            self.assertCountEqual(
                self._get_actor_ids_at_step(filters, 1),
                [
                    person1_stopped_after_two_signups.uuid,
                    person2_stopped_after_signup.uuid,
                ],
            )

            self.assertCountEqual(
                self._get_actor_ids_at_step(filters, 2),
                [person1_stopped_after_two_signups.uuid],
            )

        def test_basic_funnel_with_repeat_step_updated_param(self):
            people = journeys_for(
                {
                    "stopped_after_signup1": [
                        {"event": "user signed up"},
                        {"event": "user signed up"},
                    ],
                    "stopped_after_signup2": [{"event": "user signed up"}],
                },
                self.team,
            )

            filters = {
                "events": [
                    {"id": "user signed up", "type": "events", "order": 0},
                    {"id": "user signed up", "type": "events", "order": 1},
                ],
                "insight": INSIGHT_FUNNELS,
                "funnel_window_interval": 14,
                "funnel_window_interval_unit": "day",
            }

            query = cast(FunnelsQuery, filter_to_query(filters))
            results = FunnelsQueryRunner(query=query, team=self.team).calculate().results
            results = cast(list[dict[str, Any]], results)

            self.assertEqual(results[0]["name"], "user signed up")
            self.assertEqual(results[0]["count"], 2)

            self.assertEqual(results[1]["count"], 1)

            self.assertCountEqual(
                self._get_actor_ids_at_step(filters, 1),
                [
                    people["stopped_after_signup1"].uuid,
                    people["stopped_after_signup2"].uuid,
                ],
            )

            self.assertCountEqual(
                self._get_actor_ids_at_step(filters, 2),
                [people["stopped_after_signup1"].uuid],
            )

            filters = {
                "events": [
                    {"id": "user signed up", "type": "events", "order": 0},
                    {"id": "user signed up", "type": "events", "order": 1},
                ],
                "insight": INSIGHT_FUNNELS,
                "funnel_window_interval": 2,
                "funnel_window_interval_unit": "week",
            }

            query = cast(FunnelsQuery, filter_to_query(filters))
            results2 = FunnelsQueryRunner(query=query, team=self.team).calculate().results
            results2 = cast(list[dict[str, Any]], results2)

            assert_funnel_results_equal(results, results2)

            filters = {
                "events": [
                    {"id": "user signed up", "type": "events", "order": 0},
                    {"id": "user signed up", "type": "events", "order": 1},
                ],
                "insight": INSIGHT_FUNNELS,
                "funnel_window_days": 14,
                "funnel_window_interval": 1,
                "funnel_window_interval_unit": "hour",
            }

            query = cast(FunnelsQuery, filter_to_query(filters))
            result3 = FunnelsQueryRunner(query=query, team=self.team).calculate().results

            assert_funnel_results_equal(results, result3)

        def test_advanced_funnel_with_repeat_steps(self):
            filters = {
                "events": [
                    {"id": "user signed up", "type": "events", "order": 0},
                    {"id": "$pageview", "type": "events", "order": 1},
                    {"id": "$pageview", "type": "events", "order": 2},
                    {"id": "$pageview", "type": "events", "order": 3},
                    {"id": "$pageview", "type": "events", "order": 4},
                ],
                "insight": INSIGHT_FUNNELS,
            }

            people = journeys_for(
                {
                    "stopped_after_signup1": [{"event": "user signed up"}],
                    "stopped_after_pageview1": [
                        {"event": "user signed up"},
                        {"event": "$pageview"},
                    ],
                    "stopped_after_pageview2": [
                        {"event": "user signed up"},
                        {"event": "$pageview"},
                        {"event": "blaah blaa"},
                        {"event": "$pageview"},
                    ],
                    "stopped_after_pageview3": [
                        {"event": "user signed up"},
                        {"event": "$pageview"},
                        {"event": "blaah blaa"},
                        {"event": "$pageview"},
                        {"event": "$pageview"},
                        {"event": "blaah blaa"},
                    ],
                    "stopped_after_pageview4": [
                        {"event": "user signed up"},
                        {"event": "$pageview"},
                        {"event": "$pageview"},
                        {"event": "$pageview"},
                        {"event": "$pageview"},
                    ],
                },
                self.team,
            )

            query = cast(FunnelsQuery, filter_to_query(filters))
            results = FunnelsQueryRunner(query=query, team=self.team).calculate().results
            results = cast(list[dict[str, Any]], results)

            self.assertEqual(results[0]["name"], "user signed up")
            self.assertEqual(results[1]["name"], "$pageview")
            self.assertEqual(results[4]["name"], "$pageview")
            self.assertEqual(results[0]["count"], 5)

            self.assertEqual(results[1]["count"], 4)

            self.assertEqual(results[2]["count"], 3)

            self.assertEqual(results[3]["count"], 2)

            self.assertEqual(results[4]["count"], 1)

            # check ordering of people in every step
            self.assertCountEqual(
                self._get_actor_ids_at_step(filters, 1),
                [
                    people["stopped_after_signup1"].uuid,
                    people["stopped_after_pageview1"].uuid,
                    people["stopped_after_pageview2"].uuid,
                    people["stopped_after_pageview3"].uuid,
                    people["stopped_after_pageview4"].uuid,
                ],
            )

            self.assertCountEqual(
                self._get_actor_ids_at_step(filters, 2),
                [
                    people["stopped_after_pageview1"].uuid,
                    people["stopped_after_pageview2"].uuid,
                    people["stopped_after_pageview3"].uuid,
                    people["stopped_after_pageview4"].uuid,
                ],
            )

            self.assertCountEqual(
                self._get_actor_ids_at_step(filters, 3),
                [
                    people["stopped_after_pageview2"].uuid,
                    people["stopped_after_pageview3"].uuid,
                    people["stopped_after_pageview4"].uuid,
                ],
            )

            self.assertCountEqual(
                self._get_actor_ids_at_step(filters, 4),
                [
                    people["stopped_after_pageview3"].uuid,
                    people["stopped_after_pageview4"].uuid,
                ],
            )

            self.assertCountEqual(
                self._get_actor_ids_at_step(filters, 5),
                [people["stopped_after_pageview4"].uuid],
            )

        def test_advanced_funnel_with_repeat_steps_out_of_order_events(self):
            filters = {
                "events": [
                    {"id": "user signed up", "type": "events", "order": 0},
                    {"id": "$pageview", "type": "events", "order": 1},
                    {"id": "$pageview", "type": "events", "order": 2},
                    {"id": "$pageview", "type": "events", "order": 3},
                    {"id": "$pageview", "type": "events", "order": 4},
                ],
                "insight": INSIGHT_FUNNELS,
                "funnel_window_days": 14,
            }

            # event
            person1_stopped_after_signup = _create_person(
                distinct_ids=["random", "stopped_after_signup1"], team_id=self.team.pk
            )
            _create_event(team=self.team, event="$pageview", distinct_id="random")
            _create_event(
                team=self.team,
                event="user signed up",
                distinct_id="stopped_after_signup1",
            )

            person2_stopped_after_one_pageview = _create_person(
                distinct_ids=["stopped_after_pageview1"], team_id=self.team.pk
            )
            _create_event(
                team=self.team,
                event="user signed up",
                distinct_id="stopped_after_pageview1",
            )
            _create_event(team=self.team, event="$pageview", distinct_id="stopped_after_pageview1")

            person3_stopped_after_two_pageview = _create_person(
                distinct_ids=["stopped_after_pageview2"], team_id=self.team.pk
            )
            _create_event(team=self.team, event="$pageview", distinct_id="stopped_after_pageview2")
            _create_event(
                team=self.team,
                event="user signed up",
                distinct_id="stopped_after_pageview2",
            )
            _create_event(
                team=self.team,
                event="blaah blaa",
                distinct_id="stopped_after_pageview2",
            )
            _create_event(team=self.team, event="$pageview", distinct_id="stopped_after_pageview2")

            person4_stopped_after_three_pageview = _create_person(
                distinct_ids=["stopped_after_pageview3"], team_id=self.team.pk
            )
            _create_event(
                team=self.team,
                event="blaah blaa",
                distinct_id="stopped_after_pageview3",
            )
            _create_event(team=self.team, event="$pageview", distinct_id="stopped_after_pageview3")
            _create_event(
                team=self.team,
                event="blaah blaa",
                distinct_id="stopped_after_pageview3",
            )
            _create_event(team=self.team, event="$pageview", distinct_id="stopped_after_pageview3")
            _create_event(
                team=self.team,
                event="user signed up",
                distinct_id="stopped_after_pageview3",
            )
            _create_event(team=self.team, event="$pageview", distinct_id="stopped_after_pageview3")

            person5_stopped_after_many_pageview = _create_person(
                distinct_ids=["stopped_after_pageview4"], team_id=self.team.pk
            )
            _create_event(
                team=self.team,
                event="user signed up",
                distinct_id="stopped_after_pageview4",
            )
            _create_event(team=self.team, event="$pageview", distinct_id="stopped_after_pageview4")
            _create_event(
                team=self.team,
                event="blaah blaa",
                distinct_id="stopped_after_pageview4",
            )
            _create_event(team=self.team, event="$pageview", distinct_id="stopped_after_pageview4")
            _create_event(team=self.team, event="$pageview", distinct_id="stopped_after_pageview4")
            _create_event(team=self.team, event="$pageview", distinct_id="stopped_after_pageview4")

            _create_person(distinct_ids=["stopped_after_pageview5"], team_id=self.team.pk)
            _create_event(team=self.team, event="$pageview", distinct_id="stopped_after_pageview5")
            _create_event(
                team=self.team,
                event="blaah blaa",
                distinct_id="stopped_after_pageview5",
            )
            _create_event(team=self.team, event="$pageview", distinct_id="stopped_after_pageview5")
            _create_event(team=self.team, event="$pageview", distinct_id="stopped_after_pageview5")
            _create_event(team=self.team, event="$pageview", distinct_id="stopped_after_pageview5")

            query = cast(FunnelsQuery, filter_to_query(filters))
            results = FunnelsQueryRunner(query=query, team=self.team).calculate().results
            results = cast(list[dict[str, Any]], results)

            self.assertEqual(results[0]["name"], "user signed up")
            self.assertEqual(results[1]["name"], "$pageview")
            self.assertEqual(results[4]["name"], "$pageview")
            self.assertEqual(results[0]["count"], 5)

            self.assertEqual(results[1]["count"], 4)

            self.assertEqual(results[2]["count"], 1)

            self.assertEqual(results[3]["count"], 1)

            self.assertEqual(results[4]["count"], 1)

            # check ordering of people in every step
            self.assertCountEqual(
                self._get_actor_ids_at_step(filters, 1),
                [
                    person1_stopped_after_signup.uuid,
                    person2_stopped_after_one_pageview.uuid,
                    person3_stopped_after_two_pageview.uuid,
                    person4_stopped_after_three_pageview.uuid,
                    person5_stopped_after_many_pageview.uuid,
                ],
            )

            self.assertCountEqual(
                self._get_actor_ids_at_step(filters, 2),
                [
                    person2_stopped_after_one_pageview.uuid,
                    person3_stopped_after_two_pageview.uuid,
                    person4_stopped_after_three_pageview.uuid,
                    person5_stopped_after_many_pageview.uuid,
                ],
            )

            self.assertCountEqual(
                self._get_actor_ids_at_step(filters, 3),
                [person5_stopped_after_many_pageview.uuid],
            )

            self.assertCountEqual(
                self._get_actor_ids_at_step(filters, 4),
                [person5_stopped_after_many_pageview.uuid],
            )

            self.assertCountEqual(
                self._get_actor_ids_at_step(filters, 5),
                [person5_stopped_after_many_pageview.uuid],
            )

        @also_test_with_materialized_columns(["key"])
        def test_funnel_with_actions(self):
            sign_up_action = _create_action(
                name="sign up",
                team=self.team,
                properties=[
                    {
                        "key": "key",
                        "type": "event",
                        "value": ["val"],
                        "operator": "exact",
                    }
                ],
            )

            filters = {
                "actions": [
                    {"id": sign_up_action.id, "math": "dau", "order": 0},
                    {"id": sign_up_action.id, "math": "weekly_active", "order": 1},
                ],
                "insight": INSIGHT_FUNNELS,
            }

            # event
            person1_stopped_after_two_signups = _create_person(
                distinct_ids=["stopped_after_signup1"], team_id=self.team.pk
            )
            _create_event(
                team=self.team,
                event="sign up",
                distinct_id="stopped_after_signup1",
                properties={"key": "val"},
            )
            _create_event(
                team=self.team,
                event="sign up",
                distinct_id="stopped_after_signup1",
                properties={"key": "val"},
            )

            person2_stopped_after_signup = _create_person(distinct_ids=["stopped_after_signup2"], team_id=self.team.pk)
            _create_event(
                team=self.team,
                event="sign up",
                distinct_id="stopped_after_signup2",
                properties={"key": "val"},
            )

            query = cast(FunnelsQuery, filter_to_query(filters))
            results = FunnelsQueryRunner(query=query, team=self.team).calculate().results
            results = cast(list[dict[str, Any]], results)

            self.assertEqual(results[0]["name"], "sign up")
            self.assertEqual(results[0]["count"], 2)

            self.assertEqual(results[1]["count"], 1)

            # check ordering of people in first step
            self.assertCountEqual(
                self._get_actor_ids_at_step(filters, 1),
                [
                    person1_stopped_after_two_signups.uuid,
                    person2_stopped_after_signup.uuid,
                ],
            )

            self.assertCountEqual(
                self._get_actor_ids_at_step(filters, 2),
                [person1_stopped_after_two_signups.uuid],
            )

        def test_funnel_with_different_actions_at_same_time_count_as_converted(self):
            sign_up_action = _create_action(
                name="sign up",
                team=self.team,
                properties=[
                    {
                        "key": "key",
                        "type": "event",
                        "value": ["val"],
                        "operator": "exact",
                    }
                ],
            )

            filters = {
                "actions": [{"id": sign_up_action.id, "order": 0}],
                "events": [{"id": "$pageview", "order": 1}],
                "insight": INSIGHT_FUNNELS,
                "date_from": "2020-01-01",
                "date_to": "2020-01-07",
            }

            with freeze_time("2020-01-03"):
                # event
                person1_stopped_after_two_signups = _create_person(
                    distinct_ids=["stopped_after_signup1"], team_id=self.team.pk
                )
                _create_event(
                    team=self.team,
                    event="sign up",
                    distinct_id="stopped_after_signup1",
                    properties={"key": "val"},
                )
                _create_event(
                    team=self.team,
                    event="$pageview",
                    distinct_id="stopped_after_signup1",
                    properties={"key": "val"},
                )

                person2_stopped_after_signup = _create_person(
                    distinct_ids=["stopped_after_signup2"], team_id=self.team.pk
                )
                _create_event(
                    team=self.team,
                    event="sign up",
                    distinct_id="stopped_after_signup2",
                    properties={"key": "val"},
                )

                query = cast(FunnelsQuery, filter_to_query(filters))
                results = FunnelsQueryRunner(query=query, team=self.team).calculate().results
                results = cast(list[dict[str, Any]], results)

                self.assertEqual(results[0]["name"], "sign up")
                self.assertEqual(results[0]["count"], 2)

                self.assertEqual(results[1]["count"], 1)

                # check ordering of people in first step
                self.assertCountEqual(
                    self._get_actor_ids_at_step(filters, 1),
                    [
                        person1_stopped_after_two_signups.uuid,
                        person2_stopped_after_signup.uuid,
                    ],
                )

                self.assertCountEqual(
                    self._get_actor_ids_at_step(filters, 2),
                    [person1_stopped_after_two_signups.uuid],
                )

        def test_funnel_with_actions_and_props(self):
            sign_up_action = _create_action(
                name="sign up",
                team=self.team,
                properties=[
                    {
                        "key": "email",
                        "operator": "icontains",
                        "value": ".com",
                        "type": "person",
                    }
                ],
            )

            filters = {
                "actions": [
                    {"id": sign_up_action.id, "math": "dau", "order": 0},
                    {"id": sign_up_action.id, "math": "weekly_active", "order": 1},
                ],
                "insight": INSIGHT_FUNNELS,
            }

            # event
            person1_stopped_after_two_signups = _create_person(
                distinct_ids=["stopped_after_signup1"],
                team_id=self.team.pk,
                properties={"email": "fake@test.com"},
            )
            _create_event(
                team=self.team,
                event="sign up",
                distinct_id="stopped_after_signup1",
                properties={"key": "val"},
            )
            _create_event(
                team=self.team,
                event="sign up",
                distinct_id="stopped_after_signup1",
                properties={"key": "val"},
            )

            person2_stopped_after_signup = _create_person(
                distinct_ids=["stopped_after_signup2"],
                team_id=self.team.pk,
                properties={"email": "fake@test.com"},
            )
            _create_event(
                team=self.team,
                event="sign up",
                distinct_id="stopped_after_signup2",
                properties={"key": "val"},
            )

            query = cast(FunnelsQuery, filter_to_query(filters))
            results = FunnelsQueryRunner(query=query, team=self.team).calculate().results
            results = cast(list[dict[str, Any]], results)

            self.assertEqual(results[0]["name"], "sign up")
            self.assertEqual(results[0]["count"], 2)

            self.assertEqual(results[1]["count"], 1)

            # check ordering of people in first step
            self.assertCountEqual(
                self._get_actor_ids_at_step(filters, 1),
                [
                    person1_stopped_after_two_signups.uuid,
                    person2_stopped_after_signup.uuid,
                ],
            )

            self.assertCountEqual(
                self._get_actor_ids_at_step(filters, 2),
                [person1_stopped_after_two_signups.uuid],
            )

        def test_funnel_with_actions_and_props_with_zero_person_ids(self):
            # only a person-on-event test
            if not get_instance_setting("PERSON_ON_EVENTS_ENABLED"):
                return True

            sign_up_action = _create_action(
                name="sign up",
                team=self.team,
                properties=[
                    {
                        "key": "email",
                        "operator": "icontains",
                        "value": ".com",
                        "type": "person",
                    }
                ],
            )

            filters = {
                "actions": [
                    {"id": sign_up_action.id, "math": "dau", "order": 0},
                    {"id": sign_up_action.id, "math": "weekly_active", "order": 1},
                ],
                "insight": INSIGHT_FUNNELS,
            }

            # event
            person1_stopped_after_two_signups = _create_person(
                distinct_ids=["stopped_after_signup1"],
                team_id=self.team.pk,
                properties={"email": "fake@test.com"},
            )
            _create_event(
                team=self.team,
                event="sign up",
                distinct_id="stopped_after_signup1",
                properties={"key": "val"},
            )
            _create_event(
                team=self.team,
                event="sign up",
                distinct_id="stopped_after_signup1",
                properties={"key": "val"},
            )

            person2_stopped_after_signup = _create_person(
                distinct_ids=["stopped_after_signup2"],
                team_id=self.team.pk,
                properties={"email": "fake@test.com"},
            )
            _create_event(
                team=self.team,
                event="sign up",
                distinct_id="stopped_after_signup2",
                properties={"key": "val"},
            )

            _create_event(
                team=self.team,
                event="sign up",
                distinct_id="zero_person_id",
                properties={"key": "val"},
                person_id="00000000-0000-0000-0000-000000000000",
            )
            _create_event(
                team=self.team,
                event="sign up",
                distinct_id="zero_person_id",
                properties={"key": "val"},
                person_id="00000000-0000-0000-0000-000000000000",
            )

            query = cast(FunnelsQuery, filter_to_query(filters))
            results = FunnelsQueryRunner(query=query, team=self.team).calculate().results
            results = cast(list[dict[str, Any]], results)

            self.assertEqual(results[0]["name"], "sign up")
            self.assertEqual(results[0]["count"], 2)

            self.assertEqual(results[1]["count"], 1)

            # check ordering of people in first step
            self.assertCountEqual(
                self._get_actor_ids_at_step(filters, 1),
                [
                    person1_stopped_after_two_signups.uuid,
                    person2_stopped_after_signup.uuid,
                ],
            )

            self.assertCountEqual(
                self._get_actor_ids_at_step(filters, 2),
                [person1_stopped_after_two_signups.uuid],
            )

        @also_test_with_materialized_columns(["$current_url"])
        def test_funnel_with_matching_properties(self):
            filters = {
                "events": [
                    {"id": "user signed up", "order": 0},
                    {
                        "id": "$pageview",
                        "order": 1,
                        "properties": {"$current_url": "aloha.com"},
                    },
                    {
                        "id": "$pageview",
                        "order": 2,
                        "properties": {"$current_url": "aloha2.com"},
                    },  # different event to above
                    {
                        "id": "$pageview",
                        "order": 3,
                        "properties": {"$current_url": "aloha2.com"},
                    },
                    {"id": "$pageview", "order": 4},
                ],
                "insight": INSIGHT_FUNNELS,
                "funnel_window_days": 14,
            }

            # event
            people = journeys_for(
                {
                    "stopped_after_signup1": [{"event": "user signed up"}],
                    "stopped_after_pageview1": [
                        {"event": "user signed up"},
                        {
                            "event": "$pageview",
                            "properties": {"$current_url": "aloha.com"},
                        },
                    ],
                    "stopped_after_pageview2": [
                        {"event": "user signed up"},
                        {
                            "event": "$pageview",
                            "properties": {"$current_url": "aloha.com"},
                        },
                        {
                            "event": "blaah blaa",
                            "properties": {"$current_url": "aloha.com"},
                        },
                        {
                            "event": "$pageview",
                            "properties": {"$current_url": "aloha2.com"},
                        },
                    ],
                    "stopped_after_pageview3": [
                        {"event": "user signed up"},
                        {
                            "event": "$pageview",
                            "properties": {"$current_url": "aloha.com"},
                        },
                        {
                            "event": "$pageview",
                            "properties": {"$current_url": "aloha2.com"},
                        },
                        {
                            "event": "$pageview",
                            "properties": {"$current_url": "aloha2.com"},
                        },
                        {"event": "blaah blaa"},
                    ],
                    "stopped_after_pageview4": [
                        {"event": "user signed up"},
                        {
                            "event": "$pageview",
                            "properties": {"$current_url": "aloha.com"},
                        },
                        {"event": "blaah blaa"},
                        {
                            "event": "$pageview",
                            "properties": {"$current_url": "aloha2.com"},
                        },
                        {
                            "event": "$pageview",
                            "properties": {"$current_url": "aloha.com"},
                        },
                        {
                            "event": "$pageview",
                            "properties": {"$current_url": "aloha2.com"},
                        },
                    ],
                },
                self.team,
            )

            query = cast(FunnelsQuery, filter_to_query(filters))
            results = FunnelsQueryRunner(query=query, team=self.team).calculate().results
            results = cast(list[dict[str, Any]], results)

            self.assertEqual(results[0]["name"], "user signed up")
            self.assertEqual(results[1]["name"], "$pageview")
            self.assertEqual(results[4]["name"], "$pageview")
            self.assertEqual(results[0]["count"], 5)
            self.assertEqual(results[1]["count"], 4)
            self.assertEqual(results[2]["count"], 3)
            self.assertEqual(results[3]["count"], 2)
            self.assertEqual(results[4]["count"], 0)
            # check ordering of people in every step
            self.assertCountEqual(
                self._get_actor_ids_at_step(filters, 1),
                [
                    people["stopped_after_signup1"].uuid,
                    people["stopped_after_pageview1"].uuid,
                    people["stopped_after_pageview2"].uuid,
                    people["stopped_after_pageview3"].uuid,
                    people["stopped_after_pageview4"].uuid,
                ],
            )

            self.assertCountEqual(
                self._get_actor_ids_at_step(filters, 2),
                [
                    people["stopped_after_pageview1"].uuid,
                    people["stopped_after_pageview2"].uuid,
                    people["stopped_after_pageview3"].uuid,
                    people["stopped_after_pageview4"].uuid,
                ],
            )

            self.assertCountEqual(
                self._get_actor_ids_at_step(filters, 3),
                [
                    people["stopped_after_pageview2"].uuid,
                    people["stopped_after_pageview3"].uuid,
                    people["stopped_after_pageview4"].uuid,
                ],
            )

            self.assertCountEqual(
                self._get_actor_ids_at_step(filters, 4),
                [
                    people["stopped_after_pageview3"].uuid,
                    people["stopped_after_pageview4"].uuid,
                ],
            )

            self.assertCountEqual(self._get_actor_ids_at_step(filters, 5), [])

        def test_funnel_conversion_window(self):
            ids_to_compare = []
            for i in range(10):
                person = _create_person(distinct_ids=[f"user_{i}"], team=self.team)
                ids_to_compare.append(str(person.uuid))
                _create_event(
                    event="step one",
                    distinct_id=f"user_{i}",
                    team=self.team,
                    timestamp="2021-05-01 00:00:00",
                )
                _create_event(
                    event="step two",
                    distinct_id=f"user_{i}",
                    team=self.team,
                    timestamp="2021-05-02 00:00:00",
                )

            for i in range(10, 25):
                _create_person(distinct_ids=[f"user_{i}"], team=self.team)
                _create_event(
                    event="step one",
                    distinct_id=f"user_{i}",
                    team=self.team,
                    timestamp="2021-05-01 00:00:00",
                )
                _create_event(
                    event="step two",
                    distinct_id=f"user_{i}",
                    team=self.team,
                    timestamp="2021-05-10 00:00:00",
                )

            filters = {
                "insight": INSIGHT_FUNNELS,
                "interval": "day",
                "date_from": "2021-05-01 00:00:00",
                "date_to": "2021-05-14 00:00:00",
                "funnel_window_interval": 7,
                "events": [
                    {"id": "step one", "order": 0},
                    {"id": "step two", "order": 1},
                    {"id": "step three", "order": 2},
                ],
            }

            query = cast(FunnelsQuery, filter_to_query(filters))
            results = FunnelsQueryRunner(query=query, team=self.team).calculate().results
            results = cast(list[dict[str, Any]], results)

            self.assertEqual(results[0]["count"], 25)
            self.assertEqual(results[1]["count"], 10)
            self.assertEqual(results[2]["count"], 0)

            self.assertCountEqual(
                [str(id) for id in self._get_actor_ids_at_step(filters, 2)],
                ids_to_compare,
            )

        @snapshot_clickhouse_queries
        def test_funnel_conversion_window_seconds(self):
            ids_to_compare = []
            for i in range(10):
                person = _create_person(distinct_ids=[f"user_{i}"], team=self.team)
                ids_to_compare.append(str(person.uuid))
                _create_event(
                    event="step one",
                    distinct_id=f"user_{i}",
                    team=self.team,
                    timestamp="2021-05-01 00:00:00",
                )
                _create_event(
                    event="step two",
                    distinct_id=f"user_{i}",
                    team=self.team,
                    timestamp="2021-05-01 00:00:10",
                )

            for i in range(10, 25):
                _create_person(distinct_ids=[f"user_{i}"], team=self.team)
                _create_event(
                    event="step one",
                    distinct_id=f"user_{i}",
                    team=self.team,
                    timestamp="2021-05-01 00:00:00",
                )
                _create_event(
                    event="step two",
                    distinct_id=f"user_{i}",
                    team=self.team,
                    timestamp="2021-05-01 00:00:20",
                )

            filters = {
                "insight": INSIGHT_FUNNELS,
                "date_from": "2021-05-01 00:00:00",
                "date_to": "2021-05-14 00:00:00",
                "funnel_window_interval": 15,
                "funnel_window_interval_unit": "second",
                "events": [
                    {"id": "step one", "order": 0},
                    {"id": "step two", "order": 1},
                    {"id": "step three", "order": 2},
                ],
            }
            query = cast(FunnelsQuery, filter_to_query(filters))
            results = FunnelsQueryRunner(query=query, team=self.team).calculate().results
            results = cast(list[dict[str, Any]], results)

            self.assertEqual(results[0]["count"], 25)
            self.assertEqual(results[1]["count"], 10)
            self.assertEqual(results[2]["count"], 0)

            self.assertCountEqual(
                [str(id) for id in self._get_actor_ids_at_step(filters, 2)],
                ids_to_compare,
            )

        def test_funnel_exclusions_invalid_params(self):
            filters = {
                "events": [
                    {"id": "user signed up", "type": "events", "order": 0},
                    {"id": "paid", "type": "events", "order": 1},
                ],
                "insight": INSIGHT_FUNNELS,
                "funnel_window_days": 14,
                "date_from": "2021-05-01 00:00:00",
                "date_to": "2021-05-14 00:00:00",
                "exclusions": [
                    {
                        "id": "x",
                        "type": "events",
                        "funnel_from_step": 1,
                        "funnel_to_step": 1,
                    }
                ],
            }

            query = cast(FunnelsQuery, filter_to_query(filters))
            self.assertRaises(ValidationError, lambda: FunnelsQueryRunner(query=query, team=self.team).calculate())

            filters = {
                **filters,
                "exclusions": [
                    {
                        "id": "x",
                        "type": "events",
                        "funnel_from_step": 1,
                        "funnel_to_step": 2,
                    }
                ],
            }
            query = cast(FunnelsQuery, filter_to_query(filters))
            self.assertRaises(ValidationError, lambda: FunnelsQueryRunner(query=query, team=self.team).calculate())

            filters = {
                **filters,
                "exclusions": [
                    {
                        "id": "x",
                        "type": "events",
                        "funnel_from_step": 2,
                        "funnel_to_step": 1,
                    }
                ],
            }
            query = cast(FunnelsQuery, filter_to_query(filters))
            self.assertRaises(ValidationError, lambda: FunnelsQueryRunner(query=query, team=self.team).calculate())

            filters = {
                **filters,
                "exclusions": [
                    {
                        "id": "x",
                        "type": "events",
                        "funnel_from_step": 0,
                        "funnel_to_step": 2,
                    }
                ],
            }
            query = cast(FunnelsQuery, filter_to_query(filters))
            self.assertRaises(ValidationError, lambda: FunnelsQueryRunner(query=query, team=self.team).calculate())

        def test_funnel_exclusion_no_end_event(self):
            filters = {
                "events": [
                    {"id": "user signed up", "type": "events", "order": 0},
                    {"id": "paid", "type": "events", "order": 1},
                ],
                "insight": INSIGHT_FUNNELS,
                "funnel_window_interval": 1,
                "date_from": "2021-05-01 00:00:00",
                "date_to": "2021-05-14 00:00:00",
                "exclusions": [
                    {
                        "id": "x",
                        "type": "events",
                        "funnel_from_step": 0,
                        "funnel_to_step": 1,
                    }
                ],
            }

            # person 1
            person1 = _create_person(distinct_ids=["person1"], team_id=self.team.pk)
            _create_event(
                team=self.team,
                event="user signed up",
                distinct_id="person1",
                timestamp="2021-05-01 01:00:00",
            )
            _create_event(
                team=self.team,
                event="paid",
                distinct_id="person1",
                timestamp="2021-05-01 02:00:00",
            )

            # person 2
            _create_person(distinct_ids=["person2"], team_id=self.team.pk)
            _create_event(
                team=self.team,
                event="user signed up",
                distinct_id="person2",
                timestamp="2021-05-01 03:00:00",
            )
            _create_event(
                team=self.team,
                event="x",
                distinct_id="person2",
                timestamp="2021-05-01 03:30:00",
            )
            _create_event(
                team=self.team,
                event="paid",
                distinct_id="person2",
                timestamp="2021-05-01 04:00:00",
            )

            # person 3
            _create_person(distinct_ids=["person3"], team_id=self.team.pk)
            # should be discarded, even if nothing happened after x, since within conversion window
            _create_event(
                team=self.team,
                event="user signed up",
                distinct_id="person3",
                timestamp="2021-05-01 05:00:00",
            )
            _create_event(
                team=self.team,
                event="x",
                distinct_id="person3",
                timestamp="2021-05-01 06:00:00",
            )

            # person 4 - outside conversion window
            person4 = _create_person(distinct_ids=["person4"], team_id=self.team.pk)
            _create_event(
                team=self.team,
                event="user signed up",
                distinct_id="person4",
                timestamp="2021-05-01 07:00:00",
            )
            _create_event(
                team=self.team,
                event="x",
                distinct_id="person4",
                timestamp="2021-05-02 08:00:00",
            )

            query = cast(FunnelsQuery, filter_to_query(filters))
            results = FunnelsQueryRunner(query=query, team=self.team).calculate().results
            results = cast(list[dict[str, Any]], results)

            self.assertEqual(len(results), 2)
            self.assertEqual(results[0]["name"], "user signed up")
            self.assertEqual(results[0]["count"], 2)

            self.assertEqual(results[1]["name"], "paid")
            self.assertEqual(results[1]["count"], 1)

            self.assertCountEqual(self._get_actor_ids_at_step(filters, 1), [person1.uuid, person4.uuid])
            self.assertCountEqual(self._get_actor_ids_at_step(filters, 2), [person1.uuid])

        @also_test_with_materialized_columns(["key"])
        def test_funnel_exclusions_with_actions(self):
            sign_up_action = _create_action(
                name="sign up",
                team=self.team,
                properties=[
                    {
                        "key": "key",
                        "type": "event",
                        "value": ["val"],
                        "operator": "exact",
                    }
                ],
            )

            filters = {
                "events": [
                    {"id": "user signed up", "type": "events", "order": 0},
                    {"id": "paid", "type": "events", "order": 1},
                ],
                "insight": INSIGHT_FUNNELS,
                "funnel_window_days": 14,
                "date_from": "2021-05-01 00:00:00",
                "date_to": "2021-05-14 00:00:00",
                "exclusions": [
                    {
                        "id": sign_up_action.id,
                        "type": "actions",
                        "funnel_from_step": 0,
                        "funnel_to_step": 1,
                    }
                ],
            }

            # event 1
            person1 = _create_person(distinct_ids=["person1"], team_id=self.team.pk)
            _create_event(
                team=self.team,
                event="user signed up",
                distinct_id="person1",
                timestamp="2021-05-01 01:00:00",
            )
            _create_event(
                team=self.team,
                event="paid",
                distinct_id="person1",
                timestamp="2021-05-01 02:00:00",
            )

            # event 2
            _create_person(distinct_ids=["person2"], team_id=self.team.pk)
            _create_event(
                team=self.team,
                event="user signed up",
                distinct_id="person2",
                timestamp="2021-05-01 03:00:00",
            )
            _create_event(
                team=self.team,
                event="sign up",
                distinct_id="person2",
                properties={"key": "val"},
                timestamp="2021-05-01 03:30:00",
            )
            _create_event(
                team=self.team,
                event="paid",
                distinct_id="person2",
                timestamp="2021-05-01 04:00:00",
            )

            # event 3
            person3 = _create_person(distinct_ids=["person3"], team_id=self.team.pk)
            _create_event(
                team=self.team,
                event="user signed up",
                distinct_id="person3",
                timestamp="2021-05-01 05:00:00",
            )
            _create_event(
                team=self.team,
                event="paid",
                distinct_id="person3",
                timestamp="2021-05-01 06:00:00",
            )

            query = cast(FunnelsQuery, filter_to_query(filters))
            results = FunnelsQueryRunner(query=query, team=self.team).calculate().results
            results = cast(list[dict[str, Any]], results)

            self.assertEqual(len(results), 2)
            self.assertEqual(results[0]["name"], "user signed up")
            self.assertEqual(results[0]["count"], 2)

            self.assertEqual(results[1]["name"], "paid")
            self.assertEqual(results[1]["count"], 2)

            self.assertCountEqual(self._get_actor_ids_at_step(filters, 1), [person1.uuid, person3.uuid])
            self.assertCountEqual(self._get_actor_ids_at_step(filters, 2), [person1.uuid, person3.uuid])

        def test_funnel_exclusions_full_window(self):
            filters = {
                "events": [
                    {"id": "user signed up", "type": "events", "order": 0},
                    {"id": "paid", "type": "events", "order": 1},
                ],
                "insight": INSIGHT_FUNNELS,
                "funnel_window_days": 14,
                "date_from": "2021-05-01 00:00:00",
                "date_to": "2021-05-14 00:00:00",
                "exclusions": [
                    {
                        "id": "x 1 name with numbers 2",
                        "type": "events",
                        "funnel_from_step": 0,
                        "funnel_to_step": 1,
                    }
                ],
            }

            # person 1
            person1 = _create_person(distinct_ids=["person1"], team_id=self.team.pk)
            _create_event(
                team=self.team,
                event="user signed up",
                distinct_id="person1",
                timestamp="2021-05-01 01:00:00",
            )
            _create_event(
                team=self.team,
                event="paid",
                distinct_id="person1",
                timestamp="2021-05-01 02:00:00",
            )

            # person 2
            _create_person(distinct_ids=["person2"], team_id=self.team.pk)
            _create_event(
                team=self.team,
                event="user signed up",
                distinct_id="person2",
                timestamp="2021-05-01 03:00:00",
            )
            _create_event(
                team=self.team,
                event="x 1 name with numbers 2",
                distinct_id="person2",
                timestamp="2021-05-01 03:30:00",
            )
            _create_event(
                team=self.team,
                event="paid",
                distinct_id="person2",
                timestamp="2021-05-01 04:00:00",
            )

            # person 3
            person3 = _create_person(distinct_ids=["person3"], team_id=self.team.pk)
            _create_event(
                team=self.team,
                event="user signed up",
                distinct_id="person3",
                timestamp="2021-05-01 05:00:00",
            )
            _create_event(
                team=self.team,
                event="paid",
                distinct_id="person3",
                timestamp="2021-05-01 06:00:00",
            )

            query = cast(FunnelsQuery, filter_to_query(filters))
            results = FunnelsQueryRunner(query=query, team=self.team).calculate().results
            results = cast(list[dict[str, Any]], results)

            self.assertEqual(len(results), 2)
            self.assertEqual(results[0]["name"], "user signed up")
            self.assertEqual(results[0]["count"], 2)

            self.assertEqual(results[1]["name"], "paid")
            self.assertEqual(results[1]["count"], 2)

            self.assertCountEqual(self._get_actor_ids_at_step(filters, 1), [person1.uuid, person3.uuid])
            self.assertCountEqual(self._get_actor_ids_at_step(filters, 2), [person1.uuid, person3.uuid])

        def test_advanced_funnel_exclusions_between_steps(self):
            filters = {
                "events": [
                    {"id": "user signed up", "type": "events", "order": 0},
                    {"id": "$pageview", "type": "events", "order": 1},
                    {"id": "insight viewed", "type": "events", "order": 2},
                    {"id": "invite teammate", "type": "events", "order": 3},
                    {"id": "pageview2", "type": "events", "order": 4},
                ],
                "date_from": "2021-05-01 00:00:00",
                "date_to": "2021-05-14 00:00:00",
                "insight": INSIGHT_FUNNELS,
                "exclusions": [
                    {
                        "id": "x",
                        "type": "events",
                        "funnel_from_step": 0,
                        "funnel_to_step": 1,
                    }
                ],
            }

            person1 = _create_person(distinct_ids=["person1"], team_id=self.team.pk)
            # this dude is discarded when funnel_from_step = 1
            # this dude is discarded when funnel_from_step = 2
            # this dude is discarded when funnel_from_step = 3
            _create_event(
                team=self.team,
                event="user signed up",
                distinct_id="person1",
                timestamp="2021-05-01 01:00:00",
            )
            _create_event(
                team=self.team,
                event="$pageview",
                distinct_id="person1",
                timestamp="2021-05-01 02:00:00",
            )
            _create_event(
                team=self.team,
                event="x",
                distinct_id="person1",
                timestamp="2021-05-01 03:00:00",
            )
            _create_event(
                team=self.team,
                event="insight viewed",
                distinct_id="person1",
                timestamp="2021-05-01 04:00:00",
            )
            _create_event(
                team=self.team,
                event="x",
                distinct_id="person1",
                timestamp="2021-05-01 04:30:00",
            )
            _create_event(
                team=self.team,
                event="invite teammate",
                distinct_id="person1",
                timestamp="2021-05-01 05:00:00",
            )
            _create_event(
                team=self.team,
                event="x",
                distinct_id="person1",
                timestamp="2021-05-01 05:30:00",
            )
            _create_event(
                team=self.team,
                event="pageview2",
                distinct_id="person1",
                timestamp="2021-05-01 06:00:00",
            )

            person2 = _create_person(distinct_ids=["person2"], team_id=self.team.pk)
            # this dude is discarded when funnel_from_step = 2
            # this dude is discarded when funnel_from_step = 3
            _create_event(
                team=self.team,
                event="user signed up",
                distinct_id="person2",
                timestamp="2021-05-01 01:00:00",
            )
            _create_event(
                team=self.team,
                event="$pageview",
                distinct_id="person2",
                timestamp="2021-05-01 02:00:00",
            )
            _create_event(
                team=self.team,
                event="insight viewed",
                distinct_id="person2",
                timestamp="2021-05-01 04:00:00",
            )
            _create_event(
                team=self.team,
                event="x",
                distinct_id="person2",
                timestamp="2021-05-01 04:30:00",
            )
            _create_event(
                team=self.team,
                event="invite teammate",
                distinct_id="person2",
                timestamp="2021-05-01 05:00:00",
            )
            _create_event(
                team=self.team,
                event="x",
                distinct_id="person2",
                timestamp="2021-05-01 05:30:00",
            )
            _create_event(
                team=self.team,
                event="pageview2",
                distinct_id="person2",
                timestamp="2021-05-01 06:00:00",
            )

            person3 = _create_person(distinct_ids=["person3"], team_id=self.team.pk)
            # this dude is discarded when funnel_from_step = 0
            # this dude is discarded when funnel_from_step = 3
            _create_event(
                team=self.team,
                event="user signed up",
                distinct_id="person3",
                timestamp="2021-05-01 01:00:00",
            )
            _create_event(
                team=self.team,
                event="x",
                distinct_id="person3",
                timestamp="2021-05-01 01:30:00",
            )
            _create_event(
                team=self.team,
                event="$pageview",
                distinct_id="person3",
                timestamp="2021-05-01 02:00:00",
            )
            _create_event(
                team=self.team,
                event="insight viewed",
                distinct_id="person3",
                timestamp="2021-05-01 04:00:00",
            )
            _create_event(
                team=self.team,
                event="invite teammate",
                distinct_id="person3",
                timestamp="2021-05-01 05:00:00",
            )
            _create_event(
                team=self.team,
                event="x",
                distinct_id="person3",
                timestamp="2021-05-01 05:30:00",
            )
            _create_event(
                team=self.team,
                event="pageview2",
                distinct_id="person3",
                timestamp="2021-05-01 06:00:00",
            )

            query = cast(FunnelsQuery, filter_to_query(filters))
            results = FunnelsQueryRunner(query=query, team=self.team).calculate().results
            results = cast(list[dict[str, Any]], results)

            self.assertEqual(results[0]["name"], "user signed up")
            self.assertEqual(results[0]["count"], 2)

            self.assertEqual(results[4]["count"], 2)

            self.assertCountEqual(self._get_actor_ids_at_step(filters, 1), [person1.uuid, person2.uuid])

            filters = {
                **filters,
                "exclusions": [
                    {
                        "id": "x",
                        "type": "events",
                        "funnel_from_step": 1,
                        "funnel_to_step": 2,
                    }
                ],
            }
            query = cast(FunnelsQuery, filter_to_query(filters))
            results = FunnelsQueryRunner(query=query, team=self.team).calculate().results
            results = cast(list[dict[str, Any]], results)

            self.assertEqual(results[0]["name"], "user signed up")
            self.assertEqual(results[0]["count"], 2)

            self.assertEqual(results[4]["count"], 2)

            self.assertCountEqual(self._get_actor_ids_at_step(filters, 1), [person2.uuid, person3.uuid])

            filters = {
                **filters,
                "exclusions": [
                    {
                        "id": "x",
                        "type": "events",
                        "funnel_from_step": 2,
                        "funnel_to_step": 3,
                    }
                ],
            }
            query = cast(FunnelsQuery, filter_to_query(filters))
            results = FunnelsQueryRunner(query=query, team=self.team).calculate().results
            results = cast(list[dict[str, Any]], results)

            self.assertEqual(results[0]["name"], "user signed up")
            self.assertEqual(results[0]["count"], 1)

            self.assertEqual(results[4]["count"], 1)

            self.assertCountEqual(self._get_actor_ids_at_step(filters, 1), [person3.uuid])

            filters = {
                **filters,
                "exclusions": [
                    {
                        "id": "x",
                        "type": "events",
                        "funnel_from_step": 3,
                        "funnel_to_step": 4,
                    }
                ],
            }
            query = cast(FunnelsQuery, filter_to_query(filters))
            results = FunnelsQueryRunner(query=query, team=self.team).calculate().results
            results = cast(list[dict[str, Any]], results)

            self.assertEqual(results[0]["name"], "user signed up")
            self.assertEqual(results[0]["count"], 0)

            self.assertEqual(results[4]["count"], 0)

            self.assertCountEqual(self._get_actor_ids_at_step(filters, 1), [])

            #  bigger step window
            filters = {
                **filters,
                "exclusions": [
                    {
                        "id": "x",
                        "type": "events",
                        "funnel_from_step": 1,
                        "funnel_to_step": 3,
                    }
                ],
            }
            query = cast(FunnelsQuery, filter_to_query(filters))
            results = FunnelsQueryRunner(query=query, team=self.team).calculate().results
            results = cast(list[dict[str, Any]], results)

            self.assertEqual(results[0]["name"], "user signed up")
            self.assertEqual(results[0]["count"], 1)

            self.assertEqual(results[4]["count"], 1)

            self.assertCountEqual(self._get_actor_ids_at_step(filters, 1), [person3.uuid])

        def test_advanced_funnel_multiple_exclusions_between_steps(self):
            filters = {
                "events": [
                    {"id": "user signed up", "type": "events", "order": 0},
                    {"id": "$pageview", "type": "events", "order": 1},
                    {"id": "insight viewed", "type": "events", "order": 2},
                    {"id": "invite teammate", "type": "events", "order": 3},
                    {"id": "pageview2", "type": "events", "order": 4},
                ],
                "date_from": "2021-05-01 00:00:00",
                "date_to": "2021-05-14 00:00:00",
                "insight": INSIGHT_FUNNELS,
                "exclusions": [
                    {
                        "id": "x",
                        "type": "events",
                        "funnel_from_step": 0,
                        "funnel_to_step": 1,
                    },
                    {
                        "id": "y",
                        "type": "events",
                        "funnel_from_step": 2,
                        "funnel_to_step": 3,
                    },
                ],
            }

            _create_person(distinct_ids=["person1"], team_id=self.team.pk)
            _create_event(
                team=self.team,
                event="user signed up",
                distinct_id="person1",
                timestamp="2021-05-01 01:00:00",
            )
            _create_event(
                team=self.team,
                event="x",
                distinct_id="person1",
                timestamp="2021-05-01 02:00:00",
            )
            _create_event(
                team=self.team,
                event="$pageview",
                distinct_id="person1",
                timestamp="2021-05-01 03:00:00",
            )
            _create_event(
                team=self.team,
                event="insight viewed",
                distinct_id="person1",
                timestamp="2021-05-01 04:00:00",
            )
            _create_event(
                team=self.team,
                event="y",
                distinct_id="person1",
                timestamp="2021-05-01 04:30:00",
            )
            _create_event(
                team=self.team,
                event="invite teammate",
                distinct_id="person1",
                timestamp="2021-05-01 05:00:00",
            )
            _create_event(
                team=self.team,
                event="pageview2",
                distinct_id="person1",
                timestamp="2021-05-01 06:00:00",
            )

            _create_person(distinct_ids=["person2"], team_id=self.team.pk)
            _create_event(
                team=self.team,
                event="user signed up",
                distinct_id="person2",
                timestamp="2021-05-01 01:00:00",
            )
            _create_event(
                team=self.team,
                event="y",
                distinct_id="person2",
                timestamp="2021-05-01 01:30:00",
            )
            _create_event(
                team=self.team,
                event="$pageview",
                distinct_id="person2",
                timestamp="2021-05-01 02:00:00",
            )
            _create_event(
                team=self.team,
                event="insight viewed",
                distinct_id="person2",
                timestamp="2021-05-01 04:00:00",
            )
            _create_event(
                team=self.team,
                event="y",
                distinct_id="person2",
                timestamp="2021-05-01 04:30:00",
            )
            _create_event(
                team=self.team,
                event="invite teammate",
                distinct_id="person2",
                timestamp="2021-05-01 05:00:00",
            )
            _create_event(
                team=self.team,
                event="x",
                distinct_id="person2",
                timestamp="2021-05-01 05:30:00",
            )
            _create_event(
                team=self.team,
                event="pageview2",
                distinct_id="person2",
                timestamp="2021-05-01 06:00:00",
            )

            _create_person(distinct_ids=["person3"], team_id=self.team.pk)
            _create_event(
                team=self.team,
                event="user signed up",
                distinct_id="person3",
                timestamp="2021-05-01 01:00:00",
            )
            _create_event(
                team=self.team,
                event="x",
                distinct_id="person3",
                timestamp="2021-05-01 01:30:00",
            )
            _create_event(
                team=self.team,
                event="$pageview",
                distinct_id="person3",
                timestamp="2021-05-01 02:00:00",
            )
            _create_event(
                team=self.team,
                event="insight viewed",
                distinct_id="person3",
                timestamp="2021-05-01 04:00:00",
            )
            _create_event(
                team=self.team,
                event="invite teammate",
                distinct_id="person3",
                timestamp="2021-05-01 05:00:00",
            )
            _create_event(
                team=self.team,
                event="x",
                distinct_id="person3",
                timestamp="2021-05-01 05:30:00",
            )
            _create_event(
                team=self.team,
                event="pageview2",
                distinct_id="person3",
                timestamp="2021-05-01 06:00:00",
            )

            person4 = _create_person(distinct_ids=["person4"], team_id=self.team.pk)
            _create_event(
                team=self.team,
                event="user signed up",
                distinct_id="person4",
                timestamp="2021-05-01 01:00:00",
            )
            _create_event(
                team=self.team,
                event="$pageview",
                distinct_id="person4",
                timestamp="2021-05-01 02:00:00",
            )
            _create_event(
                team=self.team,
                event="insight viewed",
                distinct_id="person4",
                timestamp="2021-05-01 04:00:00",
            )
            _create_event(
                team=self.team,
                event="invite teammate",
                distinct_id="person4",
                timestamp="2021-05-01 05:00:00",
            )
            _create_event(
                team=self.team,
                event="pageview2",
                distinct_id="person4",
                timestamp="2021-05-01 06:00:00",
            )

            query = cast(FunnelsQuery, filter_to_query(filters))
            results = FunnelsQueryRunner(query=query, team=self.team).calculate().results
            results = cast(list[dict[str, Any]], results)

            self.assertEqual(results[0]["name"], "user signed up")
            self.assertEqual(results[0]["count"], 1)

            self.assertEqual(results[4]["count"], 1)

            self.assertCountEqual(self._get_actor_ids_at_step(filters, 1), [person4.uuid])

            filters = {
                **filters,
                "exclusions": [
                    {
                        "id": "x",
                        "type": "events",
                        "funnel_from_step": 0,
                        "funnel_to_step": 1,
                    },
                    {
                        "id": "y",
                        "type": "events",
                        "funnel_from_step": 0,
                        "funnel_to_step": 1,
                    },
                ],
            }

            query = cast(FunnelsQuery, filter_to_query(filters))
            results = FunnelsQueryRunner(query=query, team=self.team).calculate().results
            results = cast(list[dict[str, Any]], results)

            self.assertEqual(results[0]["name"], "user signed up")
            self.assertEqual(results[0]["count"], 1)

            self.assertEqual(results[4]["count"], 1)

            self.assertCountEqual(self._get_actor_ids_at_step(filters, 1), [person4.uuid])

            filters = {
                **filters,
                "exclusions": [
                    {
                        "id": "x",
                        "type": "events",
                        "funnel_from_step": 0,
                        "funnel_to_step": 1,
                    },
                    {
                        "id": "y",
                        "type": "events",
                        "funnel_from_step": 0,
                        "funnel_to_step": 1,
                    },
                ],
            }
            query = cast(FunnelsQuery, filter_to_query(filters))
            results = FunnelsQueryRunner(query=query, team=self.team).calculate().results
            results = cast(list[dict[str, Any]], results)

            self.assertEqual(results[0]["name"], "user signed up")
            self.assertEqual(results[0]["count"], 1)

            self.assertEqual(results[4]["count"], 1)

            self.assertCountEqual(self._get_actor_ids_at_step(filters, 1), [person4.uuid])

            filters = {
                **filters,
                "exclusions": [
                    {
                        "id": "x",
                        "type": "events",
                        "funnel_from_step": 0,
                        "funnel_to_step": 4,
                    },
                    {
                        "id": "y",
                        "type": "events",
                        "funnel_from_step": 0,
                        "funnel_to_step": 4,
                    },
                ],
            }
            query = cast(FunnelsQuery, filter_to_query(filters))
            results = FunnelsQueryRunner(query=query, team=self.team).calculate().results
            results = cast(list[dict[str, Any]], results)

            self.assertEqual(results[0]["name"], "user signed up")
            self.assertEqual(results[0]["count"], 1)

            self.assertEqual(results[4]["count"], 1)

            self.assertCountEqual(self._get_actor_ids_at_step(filters, 1), [person4.uuid])

        @also_test_with_materialized_columns(["test_prop"])
        def test_funnel_with_denormalised_properties(self):
            filters = {
                "events": [
                    {
                        "id": "user signed up",
                        "type": "events",
                        "order": 0,
                        "properties": [{"key": "test_prop", "value": "hi"}],
                    },
                    {"id": "paid", "type": "events", "order": 1},
                ],
                "insight": INSIGHT_FUNNELS,
                "date_from": "2020-01-01",
                "properties": [{"key": "test_prop", "value": "hi"}],
                "date_to": "2020-01-14",
            }

            # event
            _create_person(distinct_ids=["user_1"], team_id=self.team.pk)
            _create_event(
                team=self.team,
                event="user signed up",
                distinct_id="user_1",
                timestamp="2020-01-02T14:00:00Z",
                properties={"test_prop": "hi"},
            )
            _create_event(
                team=self.team,
                event="paid",
                distinct_id="user_1",
                timestamp="2020-01-10T14:00:00Z",
            )

            query = cast(FunnelsQuery, filter_to_query(filters))
            results = FunnelsQueryRunner(query=query, team=self.team).calculate().results
            results = cast(list[dict[str, Any]], results)

            self.assertEqual(results[0]["name"], "user signed up")
            self.assertEqual(results[0]["count"], 1)

        def test_funnel_with_elements_chain(self):
            person1 = _create_person(distinct_ids=["test"], team_id=self.team.pk)
            _create_event(team=self.team, event="user signed up", distinct_id="test")
            _create_event(
                team=self.team,
                event="$autocapture",
                distinct_id="test",
                properties={"$current_url": "http://example.com/something_else"},
                elements=[Element(tag_name="img"), Element(tag_name="svg")],
            )

            person2 = _create_person(distinct_ids=["test2"], team_id=self.team.pk)
            _create_event(team=self.team, event="user signed up", distinct_id="test2")

            for tag_name in ["img", "svg"]:
                filters = {
                    "events": [
                        {"id": "user signed up", "type": "events", "order": 0},
                        {
                            "id": "$autocapture",
                            "name": "$autocapture",
                            "order": 1,
                            "properties": [
                                {
                                    "key": "tag_name",
                                    "value": [tag_name],
                                    "operator": "exact",
                                    "type": "element",
                                }
                            ],
                            "type": "events",
                        },
                    ],
                    "insight": INSIGHT_FUNNELS,
                }

                query = cast(FunnelsQuery, filter_to_query(filters))
                results = FunnelsQueryRunner(query=query, team=self.team).calculate().results
                results = cast(list[dict[str, Any]], results)

                self.assertEqual(len(results), 2)
                self.assertEqual(results[0]["name"], "user signed up")
                self.assertEqual(results[0]["count"], 2)

                self.assertEqual(results[1]["name"], "$autocapture")
                self.assertEqual(results[1]["count"], 1)

                self.assertCountEqual(self._get_actor_ids_at_step(filters, 1), [person1.uuid, person2.uuid])
                self.assertCountEqual(self._get_actor_ids_at_step(filters, 2), [person1.uuid])

        # TODO: fix this test
        # @snapshot_clickhouse_queries
        # def test_funnel_with_cohorts_step_filter(self):
        #     _create_person(
        #         distinct_ids=["user_1"],
        #         team_id=self.team.pk,
        #         properties={"email": "n@test.com"},
        #     )
        #     _create_event(
        #         team=self.team,
        #         event="user signed up",
        #         distinct_id="user_1",
        #         timestamp="2020-01-02T14:00:00Z",
        #     )
        #     _create_event(
        #         team=self.team,
        #         event="paid",
        #         distinct_id="user_1",
        #         timestamp="2020-01-10T14:00:00Z",
        #     )

        #     _create_person(distinct_ids=["user_2"], team_id=self.team.pk)
        #     _create_event(
        #         team=self.team,
        #         event="user signed up",
        #         distinct_id="user_2",
        #         timestamp="2020-01-02T14:00:00Z",
        #     )
        #     _create_event(
        #         team=self.team,
        #         event="paid",
        #         distinct_id="user_2",
        #         timestamp="2020-01-10T14:00:00Z",
        #     )

        #     cohort = Cohort.objects.create(
        #         team=self.team,
        #         groups=[
        #             {
        #                 "properties": [
        #                     {
        #                         "key": "email",
        #                         "operator": "icontains",
        #                         "value": ".com",
        #                         "type": "person",
        #                     }
        #                 ]
        #             }
        #         ],
        #     )

        #     filters = {
        #         "events": [
        #             {
        #                 "id": "user signed up",
        #                 "type": "events",
        #                 "order": 0,
        #                 "properties": [{"type": "cohort", "key": "id", "value": cohort.pk}],
        #             },
        #             {"id": "paid", "type": "events", "order": 1},
        #         ],
        #         "insight": INSIGHT_FUNNELS,
        #         "date_from": "2020-01-01",
        #         "date_to": "2020-01-14",
        #     }

        #     query = cast(FunnelsQuery, filter_to_query(filters))
        #     results = FunnelsQueryRunner(query=query, team=self.team).calculate().results
        #     results = cast(list[dict[str, Any]], results)

        #     self.assertEqual(results[0]["name"], "user signed up")
        #     self.assertEqual(results[0]["count"], 1)

        #     self.assertEqual(results[1]["name"], "paid")
        #     self.assertEqual(results[1]["count"], 1)

        @snapshot_clickhouse_queries
        def test_funnel_with_precalculated_cohort_step_filter(self):
            _create_person(
                distinct_ids=["user_1"],
                team_id=self.team.pk,
                properties={"email": "n@test.com"},
            )
            _create_event(
                team=self.team,
                event="user signed up",
                distinct_id="user_1",
                timestamp="2020-01-02T14:00:00Z",
            )
            _create_event(
                team=self.team,
                event="paid",
                distinct_id="user_1",
                timestamp="2020-01-10T14:00:00Z",
            )

            _create_person(distinct_ids=["user_2"], team_id=self.team.pk)
            _create_event(
                team=self.team,
                event="user signed up",
                distinct_id="user_2",
                timestamp="2020-01-02T14:00:00Z",
            )
            _create_event(
                team=self.team,
                event="paid",
                distinct_id="user_2",
                timestamp="2020-01-10T14:00:00Z",
            )

            cohort = Cohort.objects.create(
                team=self.team,
                groups=[
                    {
                        "properties": [
                            {
                                "key": "email",
                                "operator": "icontains",
                                "value": ".com",
                                "type": "person",
                            }
                        ]
                    }
                ],
            )

            filters = {
                "events": [
                    {
                        "id": "user signed up",
                        "type": "events",
                        "order": 0,
                        "properties": [
                            {
                                "type": "precalculated-cohort",
                                "key": "id",
                                "value": cohort.pk,
                            }
                        ],
                    },
                    {"id": "paid", "type": "events", "order": 1},
                ],
                "insight": INSIGHT_FUNNELS,
                "date_from": "2020-01-01",
                "date_to": "2020-01-14",
            }

            # converts to precalculated-cohort due to simplify filters
            cohort.calculate_people_ch(pending_version=0)

            with self.settings(USE_PRECALCULATED_CH_COHORT_PEOPLE=True):
                query = cast(FunnelsQuery, filter_to_query(filters))
                results = FunnelsQueryRunner(query=query, team=self.team).calculate().results
                results = cast(list[dict[str, Any]], results)
                self.assertEqual(results[0]["name"], "user signed up")
                self.assertEqual(results[0]["count"], 1)

                self.assertEqual(results[1]["name"], "paid")
                self.assertEqual(results[1]["count"], 1)

        @snapshot_clickhouse_queries
        def test_funnel_with_static_cohort_step_filter(self):
            _create_person(
                distinct_ids=["user_1"],
                team_id=self.team.pk,
                properties={"email": "n@test.com"},
            )
            _create_event(
                team=self.team,
                event="user signed up",
                distinct_id="user_1",
                timestamp="2020-01-02T14:00:00Z",
            )
            _create_event(
                team=self.team,
                event="paid",
                distinct_id="user_1",
                timestamp="2020-01-10T14:00:00Z",
            )

            _create_person(distinct_ids=["user_2"], team_id=self.team.pk)
            _create_event(
                team=self.team,
                event="user signed up",
                distinct_id="user_2",
                timestamp="2020-01-02T14:00:00Z",
            )
            _create_event(
                team=self.team,
                event="paid",
                distinct_id="user_2",
                timestamp="2020-01-10T14:00:00Z",
            )

            cohort = Cohort.objects.create(team=self.team, groups=[], is_static=True)
            cohort.insert_users_by_list(["user_2", "rando"])

            filters = {
                "events": [
                    {
                        "id": "user signed up",
                        "type": "events",
                        "order": 0,
                        "properties": [{"type": "static-cohort", "key": "id", "value": cohort.pk}],
                    },
                    {"id": "paid", "type": "events", "order": 1},
                ],
                "insight": INSIGHT_FUNNELS,
                "date_from": "2020-01-01",
                "date_to": "2020-01-14",
            }

            query = cast(FunnelsQuery, filter_to_query(filters))
            results = FunnelsQueryRunner(query=query, team=self.team).calculate().results
            results = cast(list[dict[str, Any]], results)

            self.assertEqual(results[0]["name"], "user signed up")
            self.assertEqual(results[0]["count"], 1)

            self.assertEqual(results[1]["name"], "paid")
            self.assertEqual(results[1]["count"], 1)

        @snapshot_clickhouse_queries
        @also_test_with_materialized_columns(["$current_url"], person_properties=["email", "age"])
        def test_funnel_with_property_groups(self):
            filters = {
                "date_from": "2020-01-01 00:00:00",
                "date_to": "2020-07-01 00:00:00",
                "events": [
                    {"id": "user signed up", "order": 0},
                    {
                        "id": "$pageview",
                        "order": 1,
                        "properties": {"$current_url": "aloha.com"},
                    },
                    {
                        "id": "$pageview",
                        "order": 2,
                        "properties": {"$current_url": "aloha2.com"},
                    },  # different event to above
                ],
                "insight": INSIGHT_FUNNELS,
                "funnel_window_days": 14,
                "properties": {
                    "type": "OR",
                    "values": [
                        {
                            "type": "AND",
                            "values": [
                                {
                                    "key": "email",
                                    "operator": "icontains",
                                    "value": ".com",
                                    "type": "person",
                                },
                                {
                                    "key": "age",
                                    "operator": "exact",
                                    "value": "20",
                                    "type": "person",
                                },
                            ],
                        },
                        {
                            "type": "OR",
                            "values": [
                                {
                                    "key": "email",
                                    "operator": "icontains",
                                    "value": ".org",
                                    "type": "person",
                                },
                                {
                                    "key": "age",
                                    "operator": "exact",
                                    "value": "28",
                                    "type": "person",
                                },
                            ],
                        },
                    ],
                },
            }

            people = {}
            people["stopped_after_signup1"] = _create_person(
                distinct_ids=["stopped_after_signup1"],
                team_id=self.team.pk,
                properties={"email": "test@b.com", "age": "18"},
            )
            people["stopped_after_pageview1"] = _create_person(
                distinct_ids=["stopped_after_pageview1"],
                team_id=self.team.pk,
                properties={"email": "test@b.org", "age": "28"},
            )
            people["stopped_after_pageview2"] = _create_person(
                distinct_ids=["stopped_after_pageview2"],
                team_id=self.team.pk,
                properties={"email": "test2@b.com", "age": "28"},
            )
            people["stopped_after_pageview3"] = _create_person(
                distinct_ids=["stopped_after_pageview3"],
                team_id=self.team.pk,
                properties={"email": "test3@b.com", "age": "28"},
            )
            people["stopped_after_pageview4"] = _create_person(
                distinct_ids=["stopped_after_pageview4"],
                team_id=self.team.pk,
                properties={"email": "test4@b.org", "age": "18"},
            )

            # event
            journeys_for(
                {
                    "stopped_after_signup1": [
                        {
                            "event": "user signed up",
                            "timestamp": datetime(2020, 5, 1, 0),
                        }
                    ],
                    "stopped_after_pageview1": [
                        {
                            "event": "user signed up",
                            "timestamp": datetime(2020, 5, 1, 0),
                        }
                    ],
                    "stopped_after_pageview2": [
                        {
                            "event": "user signed up",
                            "timestamp": datetime(2020, 5, 1, 0),
                        },
                        {
                            "event": "$pageview",
                            "properties": {"$current_url": "aloha.com"},
                            "timestamp": datetime(2020, 5, 2, 0),
                        },
                    ],
                    "stopped_after_pageview3": [
                        {
                            "event": "user signed up",
                            "timestamp": datetime(2020, 5, 1, 0),
                        },
                        {
                            "event": "$pageview",
                            "properties": {"$current_url": "aloha.com"},
                            "timestamp": datetime(2020, 5, 2, 0),
                        },
                        {
                            "event": "$pageview",
                            "properties": {"$current_url": "aloha2.com"},
                            "timestamp": datetime(2020, 5, 3, 0),
                        },
                    ],
                    "stopped_after_pageview4": [
                        # {"event": "user signed up"}, # no signup, so not in funnel
                        {
                            "event": "$pageview",
                            "properties": {"$current_url": "aloha.com"},
                            "timestamp": datetime(2020, 5, 2, 0),
                        },
                        {
                            "event": "$pageview",
                            "properties": {"$current_url": "aloha2.com"},
                            "timestamp": datetime(2020, 5, 3, 0),
                        },
                        {
                            "event": "$pageview",
                            "properties": {"$current_url": "aloha2.com"},
                            "timestamp": datetime(2020, 5, 4, 0),
                        },
                    ],
                },
                self.team,
                create_people=False,
            )

            query = cast(FunnelsQuery, filter_to_query(filters))
            results = FunnelsQueryRunner(query=query, team=self.team).calculate().results
            results = cast(list[dict[str, Any]], results)

            self.assertEqual(results[0]["name"], "user signed up")
            self.assertEqual(results[1]["name"], "$pageview")
            self.assertEqual(results[2]["name"], "$pageview")
            self.assertEqual(results[0]["count"], 3)
            self.assertEqual(results[1]["count"], 2)
            self.assertEqual(results[2]["count"], 1)
            # check ordering of people in every step
            self.assertCountEqual(
                self._get_actor_ids_at_step(filters, 1),
                [
                    people["stopped_after_pageview1"].uuid,
                    people["stopped_after_pageview2"].uuid,
                    people["stopped_after_pageview3"].uuid,
                ],
            )

            self.assertCountEqual(
                self._get_actor_ids_at_step(filters, 2),
                [
                    people["stopped_after_pageview2"].uuid,
                    people["stopped_after_pageview3"].uuid,
                ],
            )

            self.assertCountEqual(
                self._get_actor_ids_at_step(filters, 3),
                [people["stopped_after_pageview3"].uuid],
            )

        @snapshot_clickhouse_queries
        def test_timezones(self):
            self.team.timezone = "US/Pacific"
            self.team.save()

            filters = {
                "events": [
                    {"id": "user signed up", "type": "events", "order": 0},
                    {"id": "paid", "type": "events", "order": 1},
                ],
                "insight": INSIGHT_FUNNELS,
                "date_from": "2020-01-01",
                "date_to": "2020-01-14",
            }

            # event
            _create_person(distinct_ids=["user_1"], team_id=self.team.pk)
            #  this event shouldn't appear as in US/Pacific this would be the previous day
            _create_event(
                team=self.team,
                event="user signed up",
                distinct_id="user_1",
                timestamp="2020-01-01T01:00:00Z",
            )

            query = cast(FunnelsQuery, filter_to_query(filters))
            results = FunnelsQueryRunner(query=query, team=self.team).calculate().results
            results = cast(list[dict[str, Any]], results)

            self.assertEqual(results[0]["name"], "user signed up")
            self.assertEqual(results[0]["count"], 0)

        def test_funnel_with_sampling(self):
            action_play_movie = Action.objects.create(
                team=self.team,
                name="watched movie",
                steps_json=[
                    {
                        "event": "$autocapture",
                        "tag_name": "a",
                        "href": "/movie",
                    }
                ],
            )

            funnel = self._basic_funnel(
                filters={
                    "events": [{"id": "user signed up", "type": "events", "order": 0}],
                    "actions": [{"id": action_play_movie.pk, "type": "actions", "order": 2}],
                    "funnel_window_days": 14,
                    "sampling_factor": 1,
                }
            )

            # events
            person_factory(distinct_ids=["stopped_after_signup"], team_id=self.team.pk)
            self._signup_event(distinct_id="stopped_after_signup")

            person_factory(distinct_ids=["stopped_after_pay"], team_id=self.team.pk)
            self._signup_event(distinct_id="stopped_after_pay")
            self._movie_event(distinct_id="completed_movie")

            person_factory(
                distinct_ids=["had_anonymous_id", "completed_movie"],
                team_id=self.team.pk,
            )
            self._signup_event(distinct_id="had_anonymous_id")
            self._movie_event(distinct_id="completed_movie")

            person_factory(distinct_ids=["just_did_movie"], team_id=self.team.pk)
            self._movie_event(distinct_id="just_did_movie")

            person_factory(distinct_ids=["wrong_order"], team_id=self.team.pk)
            self._movie_event(distinct_id="wrong_order")
            self._signup_event(distinct_id="wrong_order")

            results = funnel.calculate().results
            results = cast(list[dict[str, Any]], results)

            self.assertEqual(results[0]["name"], "user signed up")
            self.assertEqual(results[0]["count"], 4)

            self.assertEqual(results[1]["name"], "watched movie")
            self.assertEqual(results[1]["count"], 1)

        def test_hogql_aggregation(self):
            # first person
            person_factory(
                distinct_ids=["user"],
                team_id=self.team.pk,
                properties={"email": "lembitu@posthog.com", "common_prop": "yes"},
            )
            self._signup_event(distinct_id="user", properties={"$session_id": "1"})
            self._add_to_cart_event(distinct_id="user", properties={"$session_id": "1"})
            self._checkout_event(distinct_id="user", properties={"$session_id": "1"})

            self._signup_event(distinct_id="user", properties={"$session_id": "2"})
            self._add_to_cart_event(distinct_id="user", properties={"$session_id": "2"})

            # second person
            person_factory(
                distinct_ids=["second"],
                team_id=self.team.pk,
                properties={"email": "toomas@posthog.com", "common_prop": "yes"},
            )
            self._signup_event(distinct_id="second", properties={"$session_id": "3"})

            basic_filters = {
                "events": [
                    {"id": "user signed up", "type": "events", "order": 0},
                    {"id": "added to cart", "type": "events", "order": 0},
                    {"id": "checked out", "type": "events", "order": 0},
                ],
                "funnel_window_days": 14,
            }

            # without hogql aggregation
            results = self._basic_funnel(filters=basic_filters).calculate().results
            results = cast(list[dict[str, Any]], results)

            self.assertEqual(results[0]["name"], "user signed up")
            self.assertEqual(results[0]["count"], 2)
            self.assertEqual(results[1]["count"], 1)
            self.assertEqual(results[2]["count"], 1)

            # properties.$session_id
            results = (
                self._basic_funnel(
                    filters={
                        **basic_filters,
                        "funnel_aggregate_by_hogql": "properties.$session_id",
                    }
                )
                .calculate()
                .results
            )
            results = cast(list[dict[str, Any]], results)
            self.assertEqual(results[0]["count"], 3)
            self.assertEqual(results[1]["count"], 2)
            self.assertEqual(results[2]["count"], 1)

            # distinct_id
            results = (
                self._basic_funnel(filters={**basic_filters, "funnel_aggregate_by_hogql": "distinct_id"})
                .calculate()
                .results
            )
            results = cast(list[dict[str, Any]], results)
            self.assertEqual(results[0]["count"], 2)
            self.assertEqual(results[1]["count"], 1)
            self.assertEqual(results[2]["count"], 1)

            # person_id
            results = (
                self._basic_funnel(filters={**basic_filters, "funnel_aggregate_by_hogql": "person_id"})
                .calculate()
                .results
            )
            results = cast(list[dict[str, Any]], results)
            self.assertEqual(results[0]["count"], 2)
            self.assertEqual(results[1]["count"], 1)
            self.assertEqual(results[2]["count"], 1)

            results = (
                self._basic_funnel(
                    filters={**basic_filters, "funnel_aggregate_by_hogql": "person.properties.common_prop"}
                )
                .calculate()
                .results
            )
            results = cast(list[dict[str, Any]], results)
            self.assertEqual(results[0]["count"], 1)
            self.assertEqual(results[1]["count"], 1)
            self.assertEqual(results[2]["count"], 1)

        def test_funnel_all_events_with_properties(self):
            person_factory(distinct_ids=["user"], team_id=self.team.pk)
            self._signup_event(distinct_id="user")
            self._add_to_cart_event(distinct_id="user", properties={"is_saved": True})
            PropertyDefinition.objects.get_or_create(
                team=self.team,
                type=PropertyDefinition.Type.EVENT,
                name="is_saved",
                defaults={"property_type": "Boolean"},
            )

            filters = {
                "events": [
                    {
                        "type": "events",
                        "id": "user signed up",
                        "order": 0,
                        "name": "user signed up",
                        "math": "total",
                    },
                    {
                        "type": "events",
                        "id": None,
                        "order": 1,
                        "name": "All events",
                        "math": "total",
                        "properties": [
                            {
                                "key": "is_saved",
                                "value": ["true"],
                                "operator": "exact",
                                "type": "event",
                            }
                        ],
                    },
                ],
                "funnel_window_days": 14,
            }

            results = self._basic_funnel(filters=filters).calculate().results
            results = cast(list[dict[str, Any]], results)

            self.assertEqual(results[0]["count"], 1)
            self.assertEqual(results[1]["count"], 1)

        def test_funnel_all_events_via_action(self):
            person_factory(distinct_ids=["user"], team_id=self.team.pk)
            self._signup_event(distinct_id="user")
            self._add_to_cart_event(distinct_id="user", properties={"is_saved": True})

            action_checkout_all = Action.objects.create(
                team=self.team,
                name="user signed up",
                steps_json=[
                    {"event": "checked out"},  # not performed
                    {"event": None},  # matches all
                ],
            )

            filters = {
                "events": [{"id": "user signed up", "type": "events", "order": 0}],
                "actions": [{"id": action_checkout_all.pk, "type": "actions", "order": 1}],
                "funnel_window_days": 14,
            }

            results = self._basic_funnel(filters=filters).calculate().results
            results = cast(list[dict[str, Any]], results)

            self.assertEqual(results[0]["count"], 1)
            self.assertEqual(results[1]["count"], 1)

        def test_funnel_aggregation_with_groups_with_cohort_filtering(self):
            GroupTypeMapping.objects.create(team=self.team, group_type="organization", group_type_index=0)
            GroupTypeMapping.objects.create(team=self.team, group_type="company", group_type_index=1)

            create_group(
                team_id=self.team.pk,
                group_type_index=0,
                group_key="org:5",
                properties={"industry": "finance"},
            )
            create_group(
                team_id=self.team.pk,
                group_type_index=0,
                group_key="org:6",
                properties={"industry": "technology"},
            )

            create_group(
                team_id=self.team.pk,
                group_type_index=1,
                group_key="company:1",
                properties={},
            )
            create_group(
                team_id=self.team.pk,
                group_type_index=1,
                group_key="company:2",
                properties={},
            )

            _create_person(
                distinct_ids=[f"user_1"],
                team=self.team,
                properties={"email": "fake@test.com"},
            )
            _create_person(
                distinct_ids=[f"user_2"],
                team=self.team,
                properties={"email": "fake@test.com"},
            )
            _create_person(
                distinct_ids=[f"user_3"],
                team=self.team,
                properties={"email": "fake_2@test.com"},
            )

            Action.objects.create(team=self.team, name="action1", steps_json=[{"event": "$pageview"}])

            cohort = Cohort.objects.create(
                team=self.team,
                groups=[
                    {
                        "properties": [
                            {
                                "key": "email",
                                "operator": "icontains",
                                "value": "fake@test.com",
                                "type": "person",
                            }
                        ]
                    }
                ],
            )

            events_by_person = {
                "user_1": [
                    {
                        "event": "$pageview",
                        "timestamp": datetime(2020, 1, 2, 14),
                        "properties": {"$group_0": "org:5"},
                    },
                    {
                        "event": "user signed up",
                        "timestamp": datetime(2020, 1, 2, 14),
                        "properties": {"$group_0": "org:5"},
                    },
                    {
                        "event": "user signed up",  # same person, different group, so should count as different step 1 in funnel
                        "timestamp": datetime(2020, 1, 10, 14),
                        "properties": {"$group_0": "org:6"},
                    },
                ],
                "user_2": [
                    {  # different person, same group, so should count as step two in funnel
                        "event": "paid",
                        "timestamp": datetime(2020, 1, 3, 14),
                        "properties": {"$group_0": "org:5"},
                    }
                ],
                "user_3": [
                    {
                        "event": "user signed up",
                        "timestamp": datetime(2020, 1, 2, 14),
                        "properties": {"$group_0": "org:7"},
                    },
                    {  # person not in cohort so should be filtered out
                        "event": "paid",
                        "timestamp": datetime(2020, 1, 3, 14),
                        "properties": {"$group_0": "org:7"},
                    },
                ],
            }
            journeys_for(events_by_person, self.team)
            cohort.calculate_people_ch(pending_version=0)

            filters = {
                "events": [
                    {
                        "id": "user signed up",
                        "type": "events",
                        "order": 0,
                        "properties": [
                            {
                                "type": "precalculated-cohort",
                                "key": "id",
                                "value": cohort.pk,
                            }
                        ],
                    },
                    {"id": "paid", "type": "events", "order": 1},
                ],
                "insight": INSIGHT_FUNNELS,
                "date_from": "2020-01-01",
                "date_to": "2020-01-14",
                "aggregation_group_type_index": 0,
            }

            query = cast(FunnelsQuery, filter_to_query(filters))
            results = FunnelsQueryRunner(query=query, team=self.team).calculate().results
            results = cast(list[dict[str, Any]], results)

            self.assertEqual(results[0]["name"], "user signed up")
            self.assertEqual(results[0]["count"], 2)

            self.assertEqual(results[1]["name"], "paid")
            self.assertEqual(results[1]["count"], 1)

        def test_funnel_window_ignores_dst_transition(self):
            _create_person(
                distinct_ids=[f"user_1"],
                team=self.team,
            )

            events_by_person = {
                "user_1": [
                    {
                        "event": "$pageview",
                        "timestamp": datetime(2024, 3, 1, 15, 10),  # 1st March 15:10
                    },
                    {
                        "event": "user signed up",
                        "timestamp": datetime(
                            2024, 3, 15, 14, 27
                        ),  # 15th March 14:27 (within 14 day conversion window that ends at 15:10)
                    },
                ],
            }
            journeys_for(events_by_person, self.team)

            filters = {
                "events": [
                    {"id": "$pageview", "type": "events", "order": 0},
                    {"id": "user signed up", "type": "events", "order": 1},
                ],
                "insight": INSIGHT_FUNNELS,
                "date_from": "2024-02-17",
                "date_to": "2024-03-18",
            }

            query = cast(FunnelsQuery, filter_to_query(filters))
            results = FunnelsQueryRunner(query=query, team=self.team).calculate().results

            self.assertEqual(results[1]["name"], "user signed up")
            self.assertEqual(results[1]["count"], 1)
            self.assertEqual(results[1]["average_conversion_time"], 1_207_020)
            self.assertEqual(results[1]["median_conversion_time"], 1_207_020)

            # there is a PST -> PDT transition on 10th of March
            self.team.timezone = "US/Pacific"
            self.team.save()

            query = cast(FunnelsQuery, filter_to_query(filters))
            results = FunnelsQueryRunner(query=query, team=self.team).calculate().results

            # we still should have the user here, as the conversion window should not be affected by DST
            self.assertEqual(results[1]["name"], "user signed up")
            self.assertEqual(results[1]["count"], 1)
            self.assertEqual(results[1]["average_conversion_time"], 1_207_020)
            self.assertEqual(results[1]["median_conversion_time"], 1_207_020)

        def test_parses_breakdowns_correctly(self):
            _create_person(
                distinct_ids=[f"user_1"],
                team=self.team,
            )

            events_by_person = {
                "user_1": [
                    {
                        "event": "$pageview",
                        "timestamp": datetime(2024, 3, 22, 13, 46),
                        "properties": {"utm_medium": "test''123"},
                    },
                    {
                        "event": "$pageview",
                        "timestamp": datetime(2024, 3, 22, 13, 47),
                        "properties": {"utm_medium": "test''123"},
                    },
                ],
            }
            journeys_for(events_by_person, self.team)

            query = FunnelsQuery(
                series=[EventsNode(event="$pageview"), EventsNode(event="$pageview")],
                dateRange=InsightDateRange(
                    date_from="2024-03-22",
                    date_to="2024-03-22",
                ),
                breakdownFilter=BreakdownFilter(breakdown="utm_medium"),
            )
            results = FunnelsQueryRunner(query=query, team=self.team).calculate().results

            self.assertEqual(results[0][1]["breakdown_value"], ["test'123"])
            self.assertEqual(results[0][1]["count"], 1)

        def test_funnel_parses_event_names_correctly(self):
            _create_person(
                distinct_ids=[f"user_1"],
                team=self.team,
            )

            events_by_person = {
                "user_1": [
                    {
                        "event": "test''1",
                        "timestamp": datetime(2024, 3, 22, 13, 46),
                    },
                    {
                        "event": "test''2",
                        "timestamp": datetime(2024, 3, 22, 13, 47),
                    },
                ],
            }
            journeys_for(events_by_person, self.team)

            query = FunnelsQuery(
                series=[EventsNode(event="test'1"), EventsNode()],
                dateRange=InsightDateRange(
                    date_from="2024-03-22",
                    date_to="2024-03-22",
                ),
            )
            results = FunnelsQueryRunner(query=query, team=self.team).calculate().results

            self.assertEqual(results[0]["count"], 1)

    return TestGetFunnel


class TestFOSSFunnel(funnel_test_factory(Funnel, _create_event, _create_person)):  # type: ignore
    maxDiff = None


class TestFunnelStepCountsWithoutAggregationQuery(BaseTest):
    maxDiff = None

    def test_smoke(self):
        with freeze_time("2024-01-10T12:01:00"):
            query = FunnelsQuery(series=[EventsNode(), EventsNode()])
            funnel_class = Funnel(context=FunnelQueryContext(query=query, team=self.team))

        query_ast = funnel_class.get_step_counts_without_aggregation_query()
        response = execute_hogql_query(query_type="FunnelsQuery", query=query_ast, team=self.team)

        self.assertEqual(
            response.hogql,
            """SELECT
    aggregation_target,
    timestamp,
    step_0,
    latest_0,
    step_1,
    latest_1,
    if(and(less(latest_0, latest_1), lessOrEquals(latest_1, plus(toTimeZone(latest_0, 'UTC'), toIntervalDay(14)))), 2, 1) AS steps,
    if(and(isNotNull(latest_1), lessOrEquals(latest_1, plus(toTimeZone(latest_0, 'UTC'), toIntervalDay(14)))), dateDiff('second', latest_0, latest_1), NULL) AS step_1_conversion_time
FROM
    (SELECT
        aggregation_target,
        timestamp,
        step_0,
        latest_0,
        step_1,
        min(latest_1) OVER (PARTITION BY aggregation_target ORDER BY timestamp DESC ROWS BETWEEN UNBOUNDED PRECEDING AND 1 PRECEDING) AS latest_1
    FROM
        (SELECT
            e.timestamp AS timestamp,
            person_id AS aggregation_target,
            if(true, 1, 0) AS step_0,
            if(equals(step_0, 1), timestamp, NULL) AS latest_0,
            if(true, 1, 0) AS step_1,
            if(equals(step_1, 1), timestamp, NULL) AS latest_1
        FROM
            events AS e
        WHERE
            and(and(greaterOrEquals(e.timestamp, toDateTime('2024-01-03 00:00:00.000000')), lessOrEquals(e.timestamp, toDateTime('2024-01-10 23:59:59.999999'))), or(equals(step_0, 1), equals(step_1, 1)))))
WHERE
    equals(step_0, 1)
LIMIT 100""",
        )


class TestFunnelStepCountsQuery(BaseTest):
    maxDiff = None

    def test_smoke(self):
        with freeze_time("2024-01-10T12:01:00"):
            query = FunnelsQuery(series=[EventsNode(), EventsNode()])
            funnel_class = Funnel(context=FunnelQueryContext(query=query, team=self.team))

        query_ast = funnel_class.get_step_counts_query()
        response = execute_hogql_query(query_type="FunnelsQuery", query=query_ast, team=self.team)

        self.assertEqual(
            response.hogql,
            """SELECT
    aggregation_target,
    steps,
    avg(step_1_conversion_time) AS step_1_average_conversion_time_inner,
    median(step_1_conversion_time) AS step_1_median_conversion_time_inner
FROM
    (SELECT
        aggregation_target,
        steps,
        max(steps) OVER (PARTITION BY aggregation_target) AS max_steps,
        step_1_conversion_time
    FROM
        (SELECT
            aggregation_target,
            timestamp,
            step_0,
            latest_0,
            step_1,
            latest_1,
            if(and(less(latest_0, latest_1), lessOrEquals(latest_1, plus(toTimeZone(latest_0, 'UTC'), toIntervalDay(14)))), 2, 1) AS steps,
            if(and(isNotNull(latest_1), lessOrEquals(latest_1, plus(toTimeZone(latest_0, 'UTC'), toIntervalDay(14)))), dateDiff('second', latest_0, latest_1), NULL) AS step_1_conversion_time
        FROM
            (SELECT
                aggregation_target,
                timestamp,
                step_0,
                latest_0,
                step_1,
                min(latest_1) OVER (PARTITION BY aggregation_target ORDER BY timestamp DESC ROWS BETWEEN UNBOUNDED PRECEDING AND 1 PRECEDING) AS latest_1
            FROM
                (SELECT
                    e.timestamp AS timestamp,
                    person_id AS aggregation_target,
                    if(true, 1, 0) AS step_0,
                    if(equals(step_0, 1), timestamp, NULL) AS latest_0,
                    if(true, 1, 0) AS step_1,
                    if(equals(step_1, 1), timestamp, NULL) AS latest_1
                FROM
                    events AS e
                WHERE
                    and(and(greaterOrEquals(e.timestamp, toDateTime('2024-01-03 00:00:00.000000')), lessOrEquals(e.timestamp, toDateTime('2024-01-10 23:59:59.999999'))), or(equals(step_0, 1), equals(step_1, 1)))))
        WHERE
            equals(step_0, 1)))
GROUP BY
    aggregation_target,
    steps
HAVING
    equals(steps, max_steps)
LIMIT 100""",
        )


class TestFunnelQuery(BaseTest):
    maxDiff = None

    def test_smoke(self):
        with freeze_time("2024-01-10T12:01:00"):
            query = FunnelsQuery(series=[EventsNode(), EventsNode()])
            funnel_class = Funnel(context=FunnelQueryContext(query=query, team=self.team))

        query_ast = funnel_class.get_query()
        response = execute_hogql_query(query_type="FunnelsQuery", query=query_ast, team=self.team)

        self.assertEqual(
            response.hogql,
            """SELECT
    countIf(equals(steps, 1)) AS step_1,
    countIf(equals(steps, 2)) AS step_2,
    avg(step_1_average_conversion_time_inner) AS step_1_average_conversion_time,
    median(step_1_median_conversion_time_inner) AS step_1_median_conversion_time
FROM
    (SELECT
        aggregation_target,
        steps,
        avg(step_1_conversion_time) AS step_1_average_conversion_time_inner,
        median(step_1_conversion_time) AS step_1_median_conversion_time_inner
    FROM
        (SELECT
            aggregation_target,
            steps,
            max(steps) OVER (PARTITION BY aggregation_target) AS max_steps,
            step_1_conversion_time
        FROM
            (SELECT
                aggregation_target,
                timestamp,
                step_0,
                latest_0,
                step_1,
                latest_1,
                if(and(less(latest_0, latest_1), lessOrEquals(latest_1, plus(toTimeZone(latest_0, 'UTC'), toIntervalDay(14)))), 2, 1) AS steps,
                if(and(isNotNull(latest_1), lessOrEquals(latest_1, plus(toTimeZone(latest_0, 'UTC'), toIntervalDay(14)))), dateDiff('second', latest_0, latest_1), NULL) AS step_1_conversion_time
            FROM
                (SELECT
                    aggregation_target,
                    timestamp,
                    step_0,
                    latest_0,
                    step_1,
                    min(latest_1) OVER (PARTITION BY aggregation_target ORDER BY timestamp DESC ROWS BETWEEN UNBOUNDED PRECEDING AND 1 PRECEDING) AS latest_1
                FROM
                    (SELECT
                        e.timestamp AS timestamp,
                        person_id AS aggregation_target,
                        if(true, 1, 0) AS step_0,
                        if(equals(step_0, 1), timestamp, NULL) AS latest_0,
                        if(true, 1, 0) AS step_1,
                        if(equals(step_1, 1), timestamp, NULL) AS latest_1
                    FROM
                        events AS e
                    WHERE
                        and(and(greaterOrEquals(e.timestamp, toDateTime('2024-01-03 00:00:00.000000')), lessOrEquals(e.timestamp, toDateTime('2024-01-10 23:59:59.999999'))), or(equals(step_0, 1), equals(step_1, 1)))))
            WHERE
                equals(step_0, 1)))
    GROUP BY
        aggregation_target,
        steps
    HAVING
        equals(steps, max_steps))
LIMIT 100""",
        )<|MERGE_RESOLUTION|>--- conflicted
+++ resolved
@@ -69,14 +69,10 @@
 
 class TestFunnelGroupBreakdown(
     ClickhouseTestMixin,
-<<<<<<< HEAD
-    funnel_breakdown_group_test_factory(FunnelOrderType.ORDERED),  # type: ignore
-=======
     funnel_breakdown_group_test_factory(  # type: ignore
         FunnelOrderType.ORDERED,
         ClickhouseFunnelActors,
     ),
->>>>>>> 803a0097
 ):
     maxDiff = None
     pass
