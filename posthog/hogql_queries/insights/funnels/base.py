from abc import ABC
from functools import cached_property
from typing import Any, Optional, Union, cast
import uuid
from posthog.clickhouse.materialized_columns.column import ColumnName
from posthog.hogql import ast
from posthog.hogql.constants import get_breakdown_limit_for_context
from posthog.hogql.parser import parse_expr, parse_select
from posthog.hogql.property import action_to_expr, property_to_expr
from posthog.hogql_queries.insights.funnels.funnel_event_query import FunnelEventQuery
from posthog.hogql_queries.insights.funnels.funnel_query_context import FunnelQueryContext
from posthog.hogql_queries.insights.funnels.utils import (
    funnel_window_interval_unit_to_sql,
    get_breakdown_expr,
)
from posthog.hogql_queries.insights.utils.entities import is_equal, is_superset
from posthog.models.action.action import Action
from posthog.models.cohort.cohort import Cohort
from posthog.models.property.property import PropertyName
from posthog.queries.util import correct_result_for_sampling
from posthog.queries.breakdown_props import ALL_USERS_COHORT_ID, get_breakdown_cohort_name
from posthog.schema import (
    ActionsNode,
    BreakdownAttributionType,
    BreakdownType,
    DataWarehouseNode,
    EventsNode,
    FunnelExclusionActionsNode,
    FunnelTimeToConvertResults,
)
from posthog.types import EntityNode, ExclusionEntityNode
from rest_framework.exceptions import ValidationError


class FunnelBase(ABC):
    context: FunnelQueryContext

    _extra_event_fields: list[ColumnName]
    _extra_event_properties: list[PropertyName]

    def __init__(self, context: FunnelQueryContext):
        self.context = context

        self._extra_event_fields: list[ColumnName] = []
        self._extra_event_properties: list[PropertyName] = []

        if (
            hasattr(self.context, "actorsQuery")
            and self.context.actorsQuery is not None
            and self.context.actorsQuery.include_recordings
        ):
            self._extra_event_fields = ["uuid"]
            self._extra_event_properties = ["$session_id", "$window_id"]

        # validate exclusions
        if self.context.funnelsFilter.exclusions is not None:
            for exclusion in self.context.funnelsFilter.exclusions:
                if exclusion.funnel_from_step >= exclusion.funnel_to_step:
                    raise ValidationError(
                        "Exclusion event range is invalid. End of range should be greater than start."
                    )

                if exclusion.funnel_from_step >= len(self.context.query.series) - 1:
                    raise ValidationError(
                        "Exclusion event range is invalid. Start of range is greater than number of steps."
                    )

                if exclusion.funnel_to_step > len(self.context.query.series) - 1:
                    raise ValidationError(
                        "Exclusion event range is invalid. End of range is greater than number of steps."
                    )

                for entity in self.context.query.series[exclusion.funnel_from_step : exclusion.funnel_to_step + 1]:
                    if is_equal(entity, exclusion) or is_superset(entity, exclusion):
                        raise ValidationError("Exclusion steps cannot contain an event that's part of funnel steps.")

    def get_query(self) -> ast.SelectQuery:
        raise NotImplementedError()

    def get_step_counts_query(self) -> ast.SelectQuery:
        raise NotImplementedError()

    def get_step_counts_without_aggregation_query(self) -> ast.SelectQuery:
        raise NotImplementedError()

    @cached_property
    def breakdown_cohorts(self) -> list[Cohort]:
        team, breakdown = self.context.team, self.context.breakdown

        if isinstance(breakdown, list):
            cohorts = Cohort.objects.filter(team_id=team.pk, pk__in=[b for b in breakdown if b != "all"])
        else:
            cohorts = Cohort.objects.filter(team_id=team.pk, pk=breakdown)

        return list(cohorts)

    @cached_property
    def breakdown_cohorts_ids(self) -> list[int]:
        breakdown = self.context.breakdown

        ids = [int(cohort.pk) for cohort in self.breakdown_cohorts]

        if isinstance(breakdown, list) and "all" in breakdown:
            ids.append(ALL_USERS_COHORT_ID)

        return ids

    def _get_breakdown_select_prop(self) -> list[ast.Expr]:
        breakdown, breakdownAttributionType, funnelsFilter = (
            self.context.breakdown,
            self.context.breakdownAttributionType,
            self.context.funnelsFilter,
        )

        if not breakdown:
            return []

        # breakdown prop
        prop_basic = ast.Alias(alias="prop_basic", expr=self._get_breakdown_expr())

        # breakdown attribution
        if breakdownAttributionType == BreakdownAttributionType.STEP:
            select_columns = []
            default_breakdown_selector = "[]" if self._query_has_array_breakdown() else "NULL"
            # get prop value from each step
            for index, _ in enumerate(self.context.query.series):
                select_columns.append(
                    parse_expr(f"if(step_{index} = 1, prop_basic, {default_breakdown_selector}) as prop_{index}")
                )

            final_select = parse_expr(f"prop_{funnelsFilter.breakdown_attribution_value} as prop")
            prop_window = parse_expr("groupUniqArray(prop) over (PARTITION by aggregation_target) as prop_vals")

            return [prop_basic, *select_columns, final_select, prop_window]
        elif breakdownAttributionType in [
            BreakdownAttributionType.FIRST_TOUCH,
            BreakdownAttributionType.LAST_TOUCH,
        ]:
            prop_conditional = (
                "notEmpty(arrayFilter(x -> notEmpty(x), prop))"
                if self._query_has_array_breakdown()
                else "isNotNull(prop)"
            )

            aggregate_operation = (
                "argMinIf" if breakdownAttributionType == BreakdownAttributionType.FIRST_TOUCH else "argMaxIf"
            )

            breakdown_window_selector = f"{aggregate_operation}(prop, timestamp, {prop_conditional})"
            prop_window = parse_expr(f"{breakdown_window_selector} over (PARTITION by aggregation_target) as prop_vals")
            return [
                prop_basic,
                ast.Alias(alias="prop", expr=ast.Field(chain=["prop_basic"])),
                prop_window,
            ]
        else:
            # all_events
            return [
                prop_basic,
                ast.Alias(alias="prop", expr=ast.Field(chain=["prop_basic"])),
            ]

    def _get_breakdown_expr(self) -> ast.Expr:
        breakdown, breakdownType, breakdownFilter = (
            self.context.breakdown,
            self.context.breakdownType,
            self.context.breakdownFilter,
        )

        assert breakdown is not None

        if breakdownType == "person":
            properties_column = "person.properties"
            return get_breakdown_expr(breakdown, properties_column)
        elif breakdownType == "event":
            properties_column = "properties"
            normalize_url = breakdownFilter.breakdown_normalize_url
            return get_breakdown_expr(breakdown, properties_column, normalize_url=normalize_url)
        elif breakdownType == "cohort":
            return ast.Field(chain=["value"])
        elif breakdownType == "group":
            properties_column = f"group_{breakdownFilter.breakdown_group_type_index}.properties"
            return get_breakdown_expr(breakdown, properties_column)
        elif breakdownType == "hogql":
            assert isinstance(breakdown, list)
            return ast.Alias(
                alias="value",
                expr=ast.Array(exprs=[parse_expr(str(value)) for value in breakdown]),
            )
        elif breakdownType == "data_warehouse_person_property" and isinstance(breakdown, str):
            return ast.Field(chain=["person", *breakdown.split(".")])
        else:
            raise ValidationError(detail=f"Unsupported breakdown type: {breakdownType}")

    def _format_results(
        self, results
    ) -> Union[FunnelTimeToConvertResults, list[dict[str, Any]], list[list[dict[str, Any]]]]:
        breakdown = self.context.breakdown

        if not results or len(results) == 0:
            return []

        if breakdown:
            return [self._format_single_funnel(res, with_breakdown=True) for res in results]
        else:
            return self._format_single_funnel(results[0])

    def _format_single_funnel(self, results, with_breakdown=False):
        max_steps = self.context.max_steps

        # Format of this is [step order, person count (that reached that step), array of person uuids]
        steps = []
        total_people = 0

        breakdown_value = results[-1]
        # cache_invalidation_key = generate_short_id()

        for index, step in enumerate(reversed(self.context.query.series)):
            step_index = max_steps - 1 - index

            if results and len(results) > 0:
                total_people += results[step_index]

            serialized_result = self._serialize_step(
                step, total_people, step_index, [], self.context.query.sampling_factor
            )  # persons not needed on initial return

            if step_index > 0:
                serialized_result.update(
                    {
                        "average_conversion_time": results[step_index + max_steps - 1],
                        "median_conversion_time": results[step_index + max_steps * 2 - 2],
                    }
                )
            else:
                serialized_result.update({"average_conversion_time": None, "median_conversion_time": None})

            # # Construct converted and dropped people URLs
            # funnel_step = step.index + 1
            # converted_people_filter = self._filter.shallow_clone({"funnel_step": funnel_step})
            # dropped_people_filter = self._filter.shallow_clone({"funnel_step": -funnel_step})

            if with_breakdown:
                # breakdown will return a display ready value
                # breakdown_value will return the underlying id if different from display ready value (ex: cohort id)
                serialized_result.update(
                    {
                        "breakdown": (
                            get_breakdown_cohort_name(breakdown_value)
                            if self.context.breakdownFilter.breakdown_type == "cohort"
                            else breakdown_value
                        ),
                        "breakdown_value": breakdown_value,
                    }
                )
                # important to not try and modify this value any how - as these
                # are keys for fetching persons

                # # Add in the breakdown to people urls as well
                # converted_people_filter = converted_people_filter.shallow_clone(
                #     {"funnel_step_breakdown": breakdown_value}
                # )
                # dropped_people_filter = dropped_people_filter.shallow_clone({"funnel_step_breakdown": breakdown_value})

            # serialized_result.update(
            #     {
            #         "converted_people_url": f"{self._base_uri}api/person/funnel/?{urllib.parse.urlencode(converted_people_filter.to_params())}&cache_invalidation_key={cache_invalidation_key}",
            #         "dropped_people_url": (
            #             f"{self._base_uri}api/person/funnel/?{urllib.parse.urlencode(dropped_people_filter.to_params())}&cache_invalidation_key={cache_invalidation_key}"
            #             # NOTE: If we are looking at the first step, there is no drop off,
            #             # everyone converted, otherwise they would not have been
            #             # included in the funnel.
            #             if step.index > 0
            #             else None
            #         ),
            #     }
            # )

            steps.append(serialized_result)

        return steps[::-1]  # reverse

    def _serialize_step(
        self,
        step: ActionsNode | EventsNode | DataWarehouseNode,
        count: int,
        index: int,
        people: Optional[list[uuid.UUID]] = None,
        sampling_factor: Optional[float] = None,
    ) -> dict[str, Any]:
        action_id: Optional[str | int]
        if isinstance(step, EventsNode):
            name = step.event
            action_id = step.event
            type = "events"
        elif isinstance(step, DataWarehouseNode):
            raise NotImplementedError("DataWarehouseNode is not supported in funnels")
        else:
            action = Action.objects.get(pk=step.id)
            name = action.name
            action_id = step.id
            type = "actions"

        return {
            "action_id": action_id,
            "name": name,
            "custom_name": step.custom_name,
            "order": index,
            "people": people if people else [],
            "count": correct_result_for_sampling(count, sampling_factor),
            "type": type,
        }

    @property
    def extra_event_fields_and_properties(self):
        return self._extra_event_fields + self._extra_event_properties

    def _get_inner_event_query(
        self,
        entities: list[EntityNode] | None = None,
        entity_name="events",
        skip_entity_filter=False,
        skip_step_filter=False,
    ) -> ast.SelectQuery:
        query, funnelsFilter, breakdown, breakdownType, breakdownAttributionType = (
            self.context.query,
            self.context.funnelsFilter,
            self.context.breakdown,
            self.context.breakdownType,
            self.context.breakdownAttributionType,
        )
        entities_to_use = entities or query.series

        extra_fields: list[str] = []

        for prop in self.context.includeProperties:
            extra_fields.append(prop)

        funnel_events_query = FunnelEventQuery(
            context=self.context,
            extra_fields=[*self._extra_event_fields, *extra_fields],
            extra_event_properties=self._extra_event_properties,
        ).to_query(
            skip_entity_filter=skip_entity_filter,
        )
        # funnel_events_query, params = FunnelEventQuery(
        #     extra_fields=[*self._extra_event_fields, *extra_fields],
        #     extra_event_properties=self._extra_event_properties,
        # ).get_query(entities_to_use, entity_name, skip_entity_filter=skip_entity_filter)

        all_step_cols: list[ast.Expr] = []
        for index, entity in enumerate(entities_to_use):
            step_cols = self._get_step_col(entity, index, entity_name)
            all_step_cols.extend(step_cols)

        for exclusion_id, excluded_entity in enumerate(funnelsFilter.exclusions or []):
            step_cols = self._get_step_col(
                excluded_entity, excluded_entity.funnel_from_step, entity_name, f"exclusion_{exclusion_id}_"
            )
            # every exclusion entity has the form: exclusion_<id>_step_i & timestamp exclusion_<id>_latest_i
            # where i is the starting step for exclusion on that entity
            all_step_cols.extend(step_cols)

        breakdown_select_prop = self._get_breakdown_select_prop()

        if breakdown_select_prop:
            all_step_cols.extend(breakdown_select_prop)

        funnel_events_query.select = [*funnel_events_query.select, *all_step_cols]

        if breakdown and breakdownType == BreakdownType.COHORT:
            if funnel_events_query.select_from is None:
                raise ValidationError("Apologies, there was an error adding cohort breakdowns to the query.")
            funnel_events_query.select_from.next_join = self._get_cohort_breakdown_join()

        if not skip_step_filter:
            assert isinstance(funnel_events_query.where, ast.Expr)
            steps_conditions = self._get_steps_conditions(length=len(entities_to_use))
            funnel_events_query.where = ast.And(exprs=[funnel_events_query.where, steps_conditions])

        if breakdown and breakdownAttributionType != BreakdownAttributionType.ALL_EVENTS:
            # ALL_EVENTS attribution is the old default, which doesn't need the subquery
            return self._add_breakdown_attribution_subquery(funnel_events_query)

        return funnel_events_query

    def _get_cohort_breakdown_join(self) -> ast.JoinExpr:
        breakdown = self.context.breakdown

        cohort_queries: list[ast.SelectQuery] = []

        for cohort in self.breakdown_cohorts:
            query = parse_select(
                f"select id as cohort_person_id, {cohort.pk} as value from persons where id in cohort {cohort.pk}"
            )
            assert isinstance(query, ast.SelectQuery)
            cohort_queries.append(query)

        if isinstance(breakdown, list) and "all" in breakdown:
            all_query = FunnelEventQuery(context=self.context).to_query()
            all_query.select = [
                ast.Alias(alias="cohort_person_id", expr=ast.Field(chain=["person_id"])),
                ast.Alias(alias="value", expr=ast.Constant(value=ALL_USERS_COHORT_ID)),
            ]
            cohort_queries.append(all_query)

        return ast.JoinExpr(
            join_type="INNER JOIN",
            table=ast.SelectUnionQuery(select_queries=cohort_queries),
            alias="cohort_join",
            constraint=ast.JoinConstraint(
                expr=ast.CompareOperation(
                    left=ast.Field(chain=[FunnelEventQuery.EVENT_TABLE_ALIAS, "person_id"]),
                    right=ast.Field(chain=["cohort_join", "cohort_person_id"]),
                    op=ast.CompareOperationOp.Eq,
                ),
                constraint_type="ON",
            ),
        )

    def _add_breakdown_attribution_subquery(self, inner_query: ast.SelectQuery) -> ast.SelectQuery:
        breakdown, breakdownAttributionType = (
            self.context.breakdown,
            self.context.breakdownAttributionType,
        )

        if breakdownAttributionType in [
            BreakdownAttributionType.FIRST_TOUCH,
            BreakdownAttributionType.LAST_TOUCH,
        ]:
            # When breaking down by first/last touch, each person can only have one prop value
            # so just select that. Except for the empty case, where we select the default.

            if self._query_has_array_breakdown():
                assert isinstance(breakdown, list)
                default_breakdown_value = f"""[{','.join(["''" for _ in range(len(breakdown or []))])}]"""
                # default is [''] when dealing with a single breakdown array, otherwise ['', '', ...., '']
                breakdown_selector = parse_expr(
                    f"if(notEmpty(arrayFilter(x -> notEmpty(x), prop_vals)), prop_vals, {default_breakdown_value})"
                )
            else:
                breakdown_selector = ast.Field(chain=["prop_vals"])

            return ast.SelectQuery(
                select=[ast.Field(chain=["*"]), ast.Alias(alias="prop", expr=breakdown_selector)],
                select_from=ast.JoinExpr(table=inner_query),
            )

        # When breaking down by specific step, each person can have multiple prop values
        # so array join those to each event
        query = ast.SelectQuery(
            select=[ast.Field(chain=["*"]), ast.Field(chain=["prop"])],
            select_from=ast.JoinExpr(table=inner_query),
            array_join_op="ARRAY JOIN",
            array_join_list=[ast.Alias(alias="prop", expr=ast.Field(chain=["prop_vals"]))],
        )

        if self._query_has_array_breakdown():
            query.where = ast.CompareOperation(
                left=ast.Field(chain=["prop"]), right=ast.Array(exprs=[]), op=ast.CompareOperationOp.NotEq
            )

        return query

    def get_breakdown_limit(self):
        return self.context.breakdownFilter.breakdown_limit or get_breakdown_limit_for_context(
            self.context.limit_context
        )

    # Wrap funnel query in another query to determine the top X breakdowns, and bucket all others into "Other" bucket
    def _breakdown_other_subquery(self) -> ast.SelectQuery:
        max_steps = self.context.max_steps
        row_number = ast.Alias(
            alias="row_number",
            expr=ast.WindowFunction(
                name="row_number",
                over_expr=ast.WindowExpr(
                    order_by=[ast.OrderExpr(expr=ast.Field(chain=[f"step_{max_steps}"]), order="DESC")]
                    # TODO: this function doesn't support multiple order_by for some reason
                    # order_by=[ast.OrderExpr(expr=ast.Field(chain=[f"step_{i}"]), order="DESC") for i in range(max_steps, 0, -1)],
                ),
            ),
        )
        select_query = ast.SelectQuery(
            select=[
                *self._get_count_columns(max_steps),
                *self._get_step_time_array(max_steps),
                *self._get_breakdown_prop_expr(),
                row_number,
            ],
            select_from=ast.JoinExpr(table=self.get_step_counts_query()),
        )
        select_query.group_by = [ast.Field(chain=["prop"])]
        other_aggregation = "['Other']" if self._query_has_array_breakdown() else "'Other'"

        final_prop = ast.Alias(
            alias="final_prop",
            expr=parse_expr(
                f"if(row_number < {self.get_breakdown_limit() + 1}, prop, {other_aggregation})",
            ),
        )
        return ast.SelectQuery(
            select=[
                *self._get_sum_step_columns(max_steps),
                *self._get_step_time_array_avgs(max_steps),
                *self._get_step_time_array_median(max_steps),
                final_prop,
            ],
            select_from=ast.JoinExpr(table=select_query),
            group_by=[ast.Field(chain=["final_prop"])],
        )

    def _get_steps_conditions(self, length: int) -> ast.Expr:
        step_conditions: list[ast.Expr] = []

        for index in range(length):
            step_conditions.append(parse_expr(f"step_{index} = 1"))

        for exclusion_id, entity in enumerate(self.context.funnelsFilter.exclusions or []):
            step_conditions.append(parse_expr(f"exclusion_{exclusion_id}_step_{entity.funnel_from_step} = 1"))

        return ast.Or(exprs=step_conditions)

    def _get_step_col(
        self,
        entity: EntityNode | ExclusionEntityNode,
        index: int,
        entity_name: str,
        step_prefix: str = "",
    ) -> list[ast.Expr]:
        # step prefix is used to distinguish actual steps, and exclusion steps
        # without the prefix, we get the same parameter binding for both, which borks things up
        step_cols: list[ast.Expr] = []
        condition = self._build_step_query(entity, index, entity_name, step_prefix)
        step_cols.append(
            parse_expr(f"if({{condition}}, 1, 0) as {step_prefix}step_{index}", placeholders={"condition": condition})
        )
        step_cols.append(
            parse_expr(f"if({step_prefix}step_{index} = 1, timestamp, null) as {step_prefix}latest_{index}")
        )

        for field in self.extra_event_fields_and_properties:
            step_cols.append(
                parse_expr(f'if({step_prefix}step_{index} = 1, "{field}", null) as "{step_prefix}{field}_{index}"')
            )

        return step_cols

    def _build_step_query(
        self,
        entity: EntityNode | ExclusionEntityNode,
        index: int,
        entity_name: str,
        step_prefix: str,
    ) -> ast.Expr:
        if isinstance(entity, ActionsNode) or isinstance(entity, FunnelExclusionActionsNode):
            # action
            action = Action.objects.get(pk=int(entity.id), team=self.context.team)
            event_expr = action_to_expr(action)
        elif isinstance(entity, DataWarehouseNode):
            raise NotImplementedError("DataWarehouseNode is not supported in funnels")
        elif entity.event is None:
            # all events
            event_expr = ast.Constant(value=True)
        else:
            # event
            event_expr = parse_expr("event = {event}", {"event": ast.Constant(value=entity.event)})

        if entity.properties is not None and entity.properties != []:
            # add property filters
            filter_expr = property_to_expr(entity.properties, self.context.team)
            return ast.And(exprs=[event_expr, filter_expr])
        else:
            return event_expr

    def _get_timestamp_outer_select(self) -> list[ast.Expr]:
        if self.context.includePrecedingTimestamp:
            return [ast.Field(chain=["max_timestamp"]), ast.Field(chain=["min_timestamp"])]
        elif self.context.includeTimestamp:
            return [ast.Field(chain=["timestamp"])]
        else:
            return []

    def _get_funnel_person_step_condition(self) -> ast.Expr:
        actorsQuery, breakdownType, max_steps = (
            self.context.actorsQuery,
            self.context.breakdownType,
            self.context.max_steps,
        )
        assert actorsQuery is not None

        funnel_step = actorsQuery.funnel_step
        funnel_custom_steps = actorsQuery.funnel_custom_steps
        funnel_step_breakdown = actorsQuery.funnel_step_breakdown

        conditions: list[ast.Expr] = []

        if funnel_custom_steps:
            conditions.append(parse_expr(f"steps IN {funnel_custom_steps}"))
        elif funnel_step is not None:
            if funnel_step >= 0:
                step_nums = list(range(funnel_step, max_steps + 1))
                conditions.append(parse_expr(f"steps IN {step_nums}"))
            else:
                step_num = abs(funnel_step) - 1
                conditions.append(parse_expr(f"steps = {step_num}"))
        else:
            raise ValueError("Missing both funnelStep and funnelCustomSteps")

        if funnel_step_breakdown is not None:
            if isinstance(funnel_step_breakdown, int) and breakdownType != "cohort":
                funnel_step_breakdown = str(funnel_step_breakdown)

            conditions.append(
                parse_expr(
                    "arrayFlatten(array(prop)) = arrayFlatten(array({funnel_step_breakdown}))",
                    {"funnel_step_breakdown": ast.Constant(value=funnel_step_breakdown)},
                )
            )

        return ast.And(exprs=conditions)

    def _get_funnel_person_step_events(self) -> list[ast.Expr]:
        if (
            hasattr(self.context, "actorsQuery")
            and self.context.actorsQuery is not None
            and self.context.actorsQuery.include_recordings
        ):
            step_num = self.context.actorsQuery.funnel_step
            if self.context.includeFinalMatchingEvents:
                # Always returns the user's final step of the funnel
                return [parse_expr("final_matching_events as matching_events")]
            elif step_num is None:
                raise ValueError("Missing funnelStep actors query property")
            if step_num >= 0:
                # None drop off case
                matching_events_step_num = step_num - 1
            else:
                # Drop off case if negative number
                matching_events_step_num = abs(step_num) - 2
            return [parse_expr(f"step_{matching_events_step_num}_matching_events as matching_events")]
        return []

    def _get_count_columns(self, max_steps: int) -> list[ast.Expr]:
        exprs: list[ast.Expr] = []

        for i in range(max_steps):
            exprs.append(parse_expr(f"countIf(steps = {i + 1}) as step_{i + 1}"))

        return exprs

    def _get_sum_step_columns(self, max_steps: int) -> list[ast.Expr]:
        exprs: list[ast.Expr] = []

        for i in range(max_steps):
            exprs.append(parse_expr(f"sum(step_{i + 1}) as step_{i + 1}"))

        return exprs

    def _get_step_time_names(self, max_steps: int) -> list[ast.Expr]:
        exprs: list[ast.Expr] = []

        for i in range(1, max_steps):
            exprs.append(parse_expr(f"step_{i}_conversion_time"))

        return exprs

    def _get_final_matching_event(self, max_steps: int) -> list[ast.Expr]:
        statement = None
        for i in range(max_steps - 1, -1, -1):
            if i == max_steps - 1:
                statement = f"if(isNull(latest_{i}),step_{i-1}_matching_event,step_{i}_matching_event)"
            elif i == 0:
                statement = f"if(isNull(latest_0),(null,null,null,null),{statement})"
            else:
                statement = f"if(isNull(latest_{i}),step_{i-1}_matching_event,{statement})"
        return [parse_expr(f"{statement} as final_matching_event")] if statement else []

    def _get_matching_events(self, max_steps: int) -> list[ast.Expr]:
        if (
            hasattr(self.context, "actorsQuery")
            and self.context.actorsQuery is not None
            and self.context.actorsQuery.include_recordings
        ):
            events = []
            for i in range(0, max_steps):
                event_fields = ["latest", *self.extra_event_fields_and_properties]
                event_fields_with_step = ", ".join([f"{field}_{i}" for field in event_fields])
                event_clause = f"({event_fields_with_step}) AS step_{i}_matching_event"
                events.append(parse_expr(event_clause))

            return [*events, *self._get_final_matching_event(max_steps)]
        return []

    def _get_matching_event_arrays(self, max_steps: int) -> list[ast.Expr]:
        exprs: list[ast.Expr] = []
        if (
            hasattr(self.context, "actorsQuery")
            and self.context.actorsQuery is not None
            and self.context.actorsQuery.include_recordings
        ):
            for i in range(0, max_steps):
                exprs.append(parse_expr(f"groupArray(10)(step_{i}_matching_event) AS step_{i}_matching_events"))
            exprs.append(parse_expr(f"groupArray(10)(final_matching_event) AS final_matching_events"))
        return exprs

    def _get_step_time_avgs(self, max_steps: int, inner_query: bool = False) -> list[ast.Expr]:
        exprs: list[ast.Expr] = []

        for i in range(1, max_steps):
            exprs.append(
                parse_expr(f"avg(step_{i}_conversion_time) as step_{i}_average_conversion_time_inner")
                if inner_query
                else parse_expr(f"avg(step_{i}_average_conversion_time_inner) as step_{i}_average_conversion_time")
            )

        return exprs

    def _get_step_time_median(self, max_steps: int, inner_query: bool = False) -> list[ast.Expr]:
        exprs: list[ast.Expr] = []

        for i in range(1, max_steps):
            exprs.append(
                parse_expr(f"median(step_{i}_conversion_time) as step_{i}_median_conversion_time_inner")
                if inner_query
                else parse_expr(f"median(step_{i}_median_conversion_time_inner) as step_{i}_median_conversion_time")
            )

        return exprs

    def _get_step_time_array(self, max_steps: int) -> list[ast.Expr]:
        exprs: list[ast.Expr] = []

        for i in range(1, max_steps):
            exprs.append(parse_expr(f"groupArray(step_{i}_conversion_time) as step_{i}_conversion_time_array"))

        return exprs

    def _get_step_time_array_avgs(self, max_steps: int) -> list[ast.Expr]:
        exprs: list[ast.Expr] = []

        for i in range(1, max_steps):
            exprs.append(
                parse_expr(
                    f"if(isNaN(avgArray(step_{i}_conversion_time_array) as inter_{i}_conversion), NULL, inter_{i}_conversion) as step_{i}_average_conversion_time"
                )
            )

        return exprs

    def _get_step_time_array_median(self, max_steps: int) -> list[ast.Expr]:
        exprs: list[ast.Expr] = []

        for i in range(1, max_steps):
            exprs.append(
                parse_expr(
                    f"if(isNaN(medianArray(step_{i}_conversion_time_array) as inter_{i}_median), NULL, inter_{i}_median) as step_{i}_median_conversion_time"
                )
            )

        return exprs

    def _get_timestamp_selects(self) -> tuple[list[ast.Expr], list[ast.Expr]]:
        """
        Returns timestamp selectors for the target step and optionally the preceding step.
        In the former case, always returns the timestamp for the first and last step as well.
        """
        actorsQuery, max_steps = (
            self.context.actorsQuery,
            self.context.max_steps,
        )
        if not actorsQuery:
            return [], []

        target_step = actorsQuery.funnel_step
        final_step = max_steps - 1
        first_step = 0

        if not target_step:
            return [], []

        if target_step < 0:
            # the first valid dropoff argument for funnel_step is -2
            # -2 refers to persons who performed the first step but never made it to the second
            if target_step == -1:
                raise ValueError("To request dropoff of initial step use -2")

            target_step = abs(target_step) - 2
        else:
            target_step -= 1

        if self.context.includePrecedingTimestamp:
            if target_step == 0:
                raise ValueError("Cannot request preceding step timestamp if target funnel step is the first step")

            return (
                [ast.Field(chain=[f"latest_{target_step}"]), ast.Field(chain=[f"latest_{target_step - 1}"])],
                [
                    parse_expr(f"argMax(latest_{target_step}, steps) AS max_timestamp"),
                    parse_expr(f"argMax(latest_{target_step - 1}, steps) AS min_timestamp"),
                ],
            )
        elif self.context.includeTimestamp:
            return (
                [
                    ast.Field(chain=[f"latest_{target_step}"]),
                    ast.Field(chain=[f"latest_{final_step}"]),
                    ast.Field(chain=[f"latest_{first_step}"]),
                ],
                [
                    parse_expr(f"argMax(latest_{target_step}, steps) AS timestamp"),
                    parse_expr(f"argMax(latest_{final_step}, steps) AS final_timestamp"),
                    parse_expr(f"argMax(latest_{first_step}, steps) AS first_timestamp"),
                ],
            )
        else:
            return [], []

    def _get_step_times(self, max_steps: int) -> list[ast.Expr]:
        windowInterval = self.context.funnelWindowInterval
        windowIntervalUnit = funnel_window_interval_unit_to_sql(self.context.funnelWindowIntervalUnit)

        exprs: list[ast.Expr] = []

        for i in range(1, max_steps):
            exprs.append(
                parse_expr(
                    f"if(isNotNull(latest_{i}) AND latest_{i} <= toTimeZone(latest_{i-1}, 'UTC') + INTERVAL {windowInterval} {windowIntervalUnit}, dateDiff('second', latest_{i - 1}, latest_{i}), NULL) as step_{i}_conversion_time"
                ),
            )

        return exprs

    def _get_partition_cols(self, level_index: int, max_steps: int) -> list[ast.Expr]:
        query, funnelsFilter = self.context.query, self.context.funnelsFilter
        exclusions = funnelsFilter.exclusions
        series = query.series

        exprs: list[ast.Expr] = []

        for i in range(0, max_steps):
            exprs.append(ast.Field(chain=[f"step_{i}"]))

            if i < level_index:
                exprs.append(ast.Field(chain=[f"latest_{i}"]))

                for field in self.extra_event_fields_and_properties:
                    exprs.append(ast.Field(chain=[f"{field}_{i}"]))

                for exclusion_id, exclusion in enumerate(exclusions or []):
                    if cast(int, exclusion.funnel_from_step) + 1 == i:
                        exprs.append(ast.Field(chain=[f"exclusion_{exclusion_id}_latest_{exclusion.funnel_from_step}"]))

            else:
                duplicate_event = 0

                if i > 0 and (is_equal(series[i], series[i - 1]) or is_superset(series[i], series[i - 1])):
                    duplicate_event = 1

                exprs.append(
                    parse_expr(
                        f"min(latest_{i}) over (PARTITION by aggregation_target {self._get_breakdown_prop()} ORDER BY timestamp DESC ROWS BETWEEN UNBOUNDED PRECEDING AND {duplicate_event} PRECEDING) as latest_{i}"
                    )
                )

                for field in self.extra_event_fields_and_properties:
                    exprs.append(
                        parse_expr(
                            f'last_value("{field}_{i}") over (PARTITION by aggregation_target {self._get_breakdown_prop()} ORDER BY timestamp DESC ROWS BETWEEN UNBOUNDED PRECEDING AND {duplicate_event} PRECEDING) as "{field}_{i}"'
                        )
                    )

                for exclusion_id, exclusion in enumerate(exclusions or []):
                    # exclusion starting at step i follows semantics of step i+1 in the query (since we're looking for exclusions after step i)
                    if cast(int, exclusion.funnel_from_step) + 1 == i:
                        exprs.append(
                            parse_expr(
<<<<<<< HEAD
                                f"min(exclusion_{exclusion_id}_latest_{exclusion.funnel_from_step}) over (PARTITION by aggregation_target {self._get_breakdown_prop()} ORDER BY timestamp DESC ROWS BETWEEN UNBOUNDED PRECEDING AND 0 PRECEDING) exclusion_{exclusion_id}_latest_{exclusion.funnel_from_step}"
=======
                                f"min(exclusion_{exclusion_id}_latest_{exclusion.funnelFromStep}) over (PARTITION by aggregation_target {self._get_breakdown_prop()} ORDER BY timestamp DESC ROWS BETWEEN UNBOUNDED PRECEDING AND 0 PRECEDING) as exclusion_{exclusion_id}_latest_{exclusion.funnelFromStep}"
>>>>>>> 779b17f4
                            )
                        )

        return exprs

    def _get_breakdown_prop_expr(self, group_remaining=False) -> list[ast.Expr]:
        # SEE BELOW for a string implementation of the following
        if self.context.breakdown:
            return [ast.Field(chain=["prop"])]
        else:
            return []

    def _get_breakdown_prop(self, group_remaining=False) -> str:
        # SEE ABOVE for an ast implementation of the following
        if self.context.breakdown:
            return ", prop"
        else:
            return ""

    def _query_has_array_breakdown(self) -> bool:
        breakdown, breakdownType = self.context.breakdown, self.context.breakdownType
        return not isinstance(breakdown, str) and breakdownType != "cohort"

    def _get_exclusion_condition(self) -> list[ast.Expr]:
        funnelsFilter = self.context.funnelsFilter
        windowInterval = self.context.funnelWindowInterval
        windowIntervalUnit = funnel_window_interval_unit_to_sql(self.context.funnelWindowIntervalUnit)

        if not funnelsFilter.exclusions:
            return []

        conditions: list[ast.Expr] = []

        for exclusion_id, exclusion in enumerate(funnelsFilter.exclusions):
            from_time = f"latest_{exclusion.funnel_from_step}"
            to_time = f"latest_{exclusion.funnel_to_step}"
            exclusion_time = f"exclusion_{exclusion_id}_latest_{exclusion.funnel_from_step}"
            condition = parse_expr(
                f"if( {exclusion_time} > {from_time} AND {exclusion_time} < if(isNull({to_time}), toTimeZone({from_time}, 'UTC') + INTERVAL {windowInterval} {windowIntervalUnit}, {to_time}), 1, 0)"
            )
            conditions.append(condition)

        if conditions:
            return [
                ast.Alias(
                    alias="exclusion",
                    expr=ast.Call(name="arraySum", args=[ast.Array(exprs=conditions)]),
                )
            ]

        else:
            return []

    def _get_sorting_condition(self, curr_index: int, max_steps: int) -> ast.Expr:
        series = self.context.query.series
        windowInterval = self.context.funnelWindowInterval
        windowIntervalUnit = funnel_window_interval_unit_to_sql(self.context.funnelWindowIntervalUnit)

        if curr_index == 1:
            return ast.Constant(value=1)

        conditions: list[ast.Expr] = []

        for i in range(1, curr_index):
            duplicate_event = is_equal(series[i], series[i - 1]) or is_superset(series[i], series[i - 1])

            conditions.append(parse_expr(f"latest_{i - 1} {'<' if duplicate_event else '<='} latest_{i}"))
            conditions.append(
                parse_expr(
                    f"latest_{i} <= toTimeZone(latest_0, 'UTC') + INTERVAL {windowInterval} {windowIntervalUnit}"
                )
            )

        return ast.Call(
            name="if",
            args=[
                ast.And(exprs=conditions),
                ast.Constant(value=curr_index),
                self._get_sorting_condition(curr_index - 1, max_steps),
            ],
        )

    def _get_person_and_group_properties(self, aggregate: bool = False) -> list[ast.Expr]:
        exprs: list[ast.Expr] = []

        for prop in self.context.includeProperties:
            exprs.append(parse_expr(f"any({prop}) as {prop}") if aggregate else parse_expr(prop))

        return exprs

    def _get_step_counts_query(self, outer_select: list[ast.Expr], inner_select: list[ast.Expr]) -> ast.SelectQuery:
        max_steps = self.context.max_steps
        breakdown_exprs = self._get_breakdown_prop_expr()
        inner_timestamps, outer_timestamps = self._get_timestamp_selects()
        person_and_group_properties = self._get_person_and_group_properties(aggregate=True)
        breakdown, breakdownType = self.context.breakdown, self.context.breakdownType

        group_by_columns: list[ast.Expr] = [
            ast.Field(chain=["aggregation_target"]),
            ast.Field(chain=["steps"]),
            *breakdown_exprs,
        ]

        outer_select = [
            *outer_select,
            *group_by_columns,
            *breakdown_exprs,
            *outer_timestamps,
            *person_and_group_properties,
        ]
        if breakdown and breakdownType in [
            BreakdownType.PERSON,
            BreakdownType.EVENT,
            BreakdownType.GROUP,
        ]:
            time_fields = [
                parse_expr(f"min(step_{i}_conversion_time) as step_{i}_conversion_time") for i in range(1, max_steps)
            ]
            outer_select.extend(time_fields)
        else:
            outer_select = [
                *outer_select,
                *self._get_step_time_avgs(max_steps, inner_query=True),
                *self._get_step_time_median(max_steps, inner_query=True),
            ]
        max_steps_expr = parse_expr(
            f"max(steps) over (PARTITION BY aggregation_target {self._get_breakdown_prop()}) as max_steps"
        )

        inner_select = [
            *inner_select,
            *group_by_columns,
            max_steps_expr,
            *self._get_step_time_names(max_steps),
            *breakdown_exprs,
            *inner_timestamps,
            *person_and_group_properties,
        ]

        return ast.SelectQuery(
            select=outer_select,
            select_from=ast.JoinExpr(
                table=ast.SelectQuery(
                    select=inner_select,
                    select_from=ast.JoinExpr(table=self.get_step_counts_without_aggregation_query()),
                )
            ),
            group_by=group_by_columns,
            having=ast.CompareOperation(
                left=ast.Field(chain=["steps"]), right=ast.Field(chain=["max_steps"]), op=ast.CompareOperationOp.Eq
            ),
        )

    def actor_query(
        self,
        extra_fields: Optional[list[str]] = None,
    ) -> ast.SelectQuery:
        select: list[ast.Expr] = [
            ast.Alias(alias="actor_id", expr=ast.Field(chain=["aggregation_target"])),
            *self._get_funnel_person_step_events(),
            *self._get_timestamp_outer_select(),
            *([ast.Field(chain=[field]) for field in extra_fields or []]),
        ]
        select_from = ast.JoinExpr(table=self.get_step_counts_query())
        where = self._get_funnel_person_step_condition()
        order_by = [ast.OrderExpr(expr=ast.Field(chain=["aggregation_target"]))]

        return ast.SelectQuery(
            select=select,
            select_from=select_from,
            order_by=order_by,
            where=where,
        )<|MERGE_RESOLUTION|>--- conflicted
+++ resolved
@@ -875,11 +875,7 @@
                     if cast(int, exclusion.funnel_from_step) + 1 == i:
                         exprs.append(
                             parse_expr(
-<<<<<<< HEAD
-                                f"min(exclusion_{exclusion_id}_latest_{exclusion.funnel_from_step}) over (PARTITION by aggregation_target {self._get_breakdown_prop()} ORDER BY timestamp DESC ROWS BETWEEN UNBOUNDED PRECEDING AND 0 PRECEDING) exclusion_{exclusion_id}_latest_{exclusion.funnel_from_step}"
-=======
-                                f"min(exclusion_{exclusion_id}_latest_{exclusion.funnelFromStep}) over (PARTITION by aggregation_target {self._get_breakdown_prop()} ORDER BY timestamp DESC ROWS BETWEEN UNBOUNDED PRECEDING AND 0 PRECEDING) as exclusion_{exclusion_id}_latest_{exclusion.funnelFromStep}"
->>>>>>> 779b17f4
+                                f"min(exclusion_{exclusion_id}_latest_{exclusion.funnel_from_step}) over (PARTITION by aggregation_target {self._get_breakdown_prop()} ORDER BY timestamp DESC ROWS BETWEEN UNBOUNDED PRECEDING AND 0 PRECEDING) as exclusion_{exclusion_id}_latest_{exclusion.funnel_from_step}"
                             )
                         )
 
