--- conflicted
+++ resolved
@@ -180,37 +180,6 @@
             # works correctly. Worth considering other approaches as we generally like to
             # avoid truncating tables in tests for speed.
             sync_execute("TRUNCATE TABLE sharded_events")
-<<<<<<< HEAD
-            funnel = self._basic_funnel()
-
-            # events
-            stopped_after_signup_person_id = uuid.uuid4()
-            person_factory(distinct_ids=["stopped_after_signup"], team_id=self.team.pk)
-            self._signup_event(distinct_id="stopped_after_signup", person_id=stopped_after_signup_person_id)
-
-            stopped_after_pay_person_id = uuid.uuid4()
-            person_factory(distinct_ids=["stopped_after_pay"], team_id=self.team.pk)
-            self._signup_event(distinct_id="stopped_after_pay", person_id=stopped_after_pay_person_id)
-            self._pay_event(distinct_id="stopped_after_pay", person_id=stopped_after_pay_person_id)
-
-            had_anonymous_id_person_id = uuid.uuid4()
-            person_factory(distinct_ids=["had_anonymous_id", "completed_movie"], team_id=self.team.pk)
-            self._signup_event(distinct_id="had_anonymous_id", person_id=had_anonymous_id_person_id)
-            self._pay_event(distinct_id="completed_movie", person_id=had_anonymous_id_person_id)
-            self._movie_event(distinct_id="completed_movie", person_id=had_anonymous_id_person_id)
-
-            just_did_movie_person_id = uuid.uuid4()
-            person_factory(distinct_ids=["just_did_movie"], team_id=self.team.pk)
-            self._movie_event(distinct_id="just_did_movie", person_id=just_did_movie_person_id)
-
-            wrong_order_person_id = uuid.uuid4()
-            person_factory(distinct_ids=["wrong_order"], team_id=self.team.pk)
-            self._pay_event(distinct_id="wrong_order", person_id=wrong_order_person_id)
-            self._signup_event(distinct_id="wrong_order", person_id=wrong_order_person_id)
-            self._movie_event(distinct_id="wrong_order", person_id=wrong_order_person_id)
-
-            create_person_id_override_by_distinct_id("stopped_after_signup", "stopped_after_pay", self.team.pk)
-=======
             with freeze_time("2012-01-01T03:21:34.000Z"):
                 funnel = self._basic_funnel()
 
@@ -260,7 +229,6 @@
                 # key difference between this test and test_funnel_events.
                 # we merged two people and thus the count here is 3 and not 4
                 self.assertEqual(result[0]["count"], 3)
->>>>>>> c3497985
 
                 self.assertEqual(result[1]["name"], "paid")
                 self.assertEqual(result[1]["count"], 2)
