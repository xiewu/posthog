import urllib.parse
from datetime import datetime
from typing import Any, Callable, Dict, List, Tuple

from posthog.constants import MONTHLY_ACTIVE, NON_TIME_SERIES_DISPLAY_TYPES, TRENDS_CUMULATIVE, WEEKLY_ACTIVE
from posthog.models.entity import Entity
from posthog.models.event.sql import NULL_SQL
from posthog.models.filters import Filter
from posthog.models.team import Team
from posthog.queries.trends.sql import (
    ACTIVE_USER_SQL,
    AGGREGATE_SQL,
    CUMULATIVE_SQL,
    SESSION_DURATION_VOLUME_SQL,
    SESSION_VOLUME_TOTAL_AGGREGATE_SQL,
    VOLUME_SQL,
    VOLUME_TOTAL_AGGREGATE_SQL,
)
from posthog.queries.trends.trend_event_query import TrendsEventQuery
from posthog.queries.trends.util import build_persons_urls, enumerate_time_range, parse_response, process_math
from posthog.queries.util import get_interval_func_ch, get_time_diff, get_trunc_func_ch, start_of_week_fix
from posthog.utils import encode_get_request_params


class TrendsTotalVolume:
    def _total_volume_query(self, entity: Entity, filter: Filter, team: Team) -> Tuple[str, Dict, Callable]:

        trunc_func = get_trunc_func_ch(filter.interval)
        interval_func = get_interval_func_ch(filter.interval)
        aggregate_operation, join_condition, math_params = process_math(entity, team, person_id_alias="person_id")

        trend_event_query = TrendsEventQuery(
            filter=filter,
            entity=entity,
            team=team,
            should_join_distinct_ids=True
            if join_condition != ""
            or (entity.math in [WEEKLY_ACTIVE, MONTHLY_ACTIVE] and not team.aggregate_users_by_distinct_id)
            else False,
            using_person_on_events=team.actor_on_events_querying_enabled,
        )
        event_query, event_query_params = trend_event_query.get_query()

        content_sql_params = {
            "aggregate_operation": aggregate_operation,
            "timestamp": "e.timestamp",
            "interval": trunc_func,
        }
        params: Dict = {"team_id": team.id, "timezone": team.timezone}
        params = {**params, **math_params, **event_query_params}

        if filter.display in NON_TIME_SERIES_DISPLAY_TYPES:

            if entity.math_property == "$session_duration":
                # TODO: When we add more person/group properties to math_property,
                # generalise this query to work for everything, not just sessions.
                content_sql = SESSION_VOLUME_TOTAL_AGGREGATE_SQL.format(event_query=event_query, **content_sql_params)
            else:
                content_sql = VOLUME_TOTAL_AGGREGATE_SQL.format(event_query=event_query, **content_sql_params)

            return (content_sql, params, self._parse_aggregate_volume_result(filter, entity, team.id))
        else:

            if entity.math in [WEEKLY_ACTIVE, MONTHLY_ACTIVE]:
                content_sql = ACTIVE_USER_SQL.format(
                    event_query=event_query,
                    **content_sql_params,
                    parsed_date_to=trend_event_query.parsed_date_to,
                    parsed_date_from=trend_event_query.parsed_date_from,
                    aggregator="distinct_id" if team.aggregate_users_by_distinct_id else "person_id",
                    **trend_event_query.active_user_params,
                )
            elif filter.display == TRENDS_CUMULATIVE and entity.math == "dau":
                # TODO: for groups aggregation as well
                cumulative_sql = CUMULATIVE_SQL.format(event_query=event_query)
                content_sql = VOLUME_SQL.format(
                    event_query=cumulative_sql, start_of_week_fix=start_of_week_fix(filter), **content_sql_params,
                )
            elif entity.math_property == "$session_duration":
                # TODO: When we add more person/group properties to math_property,
                # generalise this query to work for everything, not just sessions.
                content_sql = SESSION_DURATION_VOLUME_SQL.format(
                    event_query=event_query, start_of_week_fix=start_of_week_fix(filter), **content_sql_params,
                )
            else:
                content_sql = VOLUME_SQL.format(
                    event_query=event_query, start_of_week_fix=start_of_week_fix(filter), **content_sql_params,
                )

            null_sql = NULL_SQL.format(
                trunc_func=trunc_func, interval_func=interval_func, start_of_week_fix=start_of_week_fix(filter),
            )
            params["interval"] = filter.interval

            # If we have a smoothing interval > 1 then add in the sql to
            # handling rolling average. Else just do a sum. This is possibly an
            # nessacary optimization.
            if filter.smoothing_intervals > 1:
                smoothing_operation = f"""
                    AVG(SUM(total))
                    OVER (
                        ORDER BY day_start
                        ROWS BETWEEN {filter.smoothing_intervals - 1} PRECEDING
                        AND CURRENT ROW
                    )"""
            else:
                smoothing_operation = "SUM(total)"

            final_query = AGGREGATE_SQL.format(
                null_sql=null_sql,
                content_sql=content_sql,
                smoothing_operation=smoothing_operation,
                aggregate="count" if filter.smoothing_intervals < 2 else "floor(count)",
            )
            return final_query, params, self._parse_total_volume_result(filter, entity, team)

    def _parse_total_volume_result(self, filter: Filter, entity: Entity, team: Team) -> Callable:
        def _parse(result: List) -> List:
            parsed_results = []
<<<<<<< HEAD
            for _, stats in enumerate(result):
                parsed_result = parse_response(stats, filter)
                parsed_result.update({"persons_urls": self._get_persons_urls(filter, entity, team.pk, stats[0])})
                parsed_results.append(parsed_result)

                parsed_result.update({"filter": filter.to_dict()})
=======
            if result is not None:
                for stats in result:
                    parsed_result = parse_response(stats, filter)
                    parsed_result.update({"persons_urls": self._get_persons_url(filter, entity, team.pk, stats[0])})
                    parsed_results.append(parsed_result)
                    parsed_result.update({"filter": filter.to_dict()})
>>>>>>> 37b8792c
            return parsed_results

        return _parse

    def _parse_aggregate_volume_result(self, filter: Filter, entity: Entity, team_id: int) -> Callable:
        def _parse(result: List) -> List:
            _, seconds_in_interval, _ = get_time_diff(
                filter.interval, filter.date_from, filter.date_to, team_id=team_id
            )
            time_range = enumerate_time_range(filter, seconds_in_interval)
            filter_params = filter.to_params()
            extra_params = {
                "entity_id": entity.id,
                "entity_type": entity.type,
                "entity_math": entity.math,
                "entity_order": entity.order,
            }
            parsed_params: Dict[str, str] = encode_get_request_params({**filter_params, **extra_params})

            return [
                {
                    "aggregated_value": result[0][0] if result and len(result) else 0,
                    "days": time_range,
                    "filter": filter_params,
                    "persons": {
                        "filter": extra_params,
                        "url": f"api/projects/{team_id}/persons/trends/?{urllib.parse.urlencode(parsed_params)}",
                    },
                }
            ]

        return _parse

    def _get_persons_urls(
        self, filter: Filter, entity: Entity, team_id: int, dates: List[datetime]
    ) -> List[Dict[str, Any]]:
<<<<<<< HEAD
        return build_persons_urls(filter, entity, team_id, dates)
=======
        persons_url = []
        for date in dates:
            date_in_utc = datetime(
                date.year,
                date.month,
                date.day,
                getattr(date, "hour", 0),
                getattr(date, "minute", 0),
                getattr(date, "second", 0),
                tzinfo=getattr(date, "tzinfo", pytz.UTC),
            ).astimezone(pytz.UTC)
            filter_params = filter.to_params()
            extra_params = {
                "entity_id": entity.id,
                "entity_type": entity.type,
                "entity_math": entity.math,
                "date_from": filter.date_from if filter.display == TRENDS_CUMULATIVE else date_in_utc,
                "date_to": date_in_utc,
                "entity_order": entity.order,
            }

            parsed_params: Dict[str, str] = encode_get_request_params({**filter_params, **extra_params})
            persons_url.append(
                {
                    "filter": extra_params,
                    "url": f"api/projects/{team_id}/persons/trends/?{urllib.parse.urlencode(parsed_params)}",
                }
            )
        return persons_url
>>>>>>> 37b8792c
<|MERGE_RESOLUTION|>--- conflicted
+++ resolved
@@ -117,21 +117,12 @@
     def _parse_total_volume_result(self, filter: Filter, entity: Entity, team: Team) -> Callable:
         def _parse(result: List) -> List:
             parsed_results = []
-<<<<<<< HEAD
-            for _, stats in enumerate(result):
-                parsed_result = parse_response(stats, filter)
-                parsed_result.update({"persons_urls": self._get_persons_urls(filter, entity, team.pk, stats[0])})
-                parsed_results.append(parsed_result)
-
-                parsed_result.update({"filter": filter.to_dict()})
-=======
             if result is not None:
                 for stats in result:
                     parsed_result = parse_response(stats, filter)
-                    parsed_result.update({"persons_urls": self._get_persons_url(filter, entity, team.pk, stats[0])})
+                    parsed_result.update({"persons_urls": self._get_persons_urls(filter, entity, team.pk, stats[0])})
                     parsed_results.append(parsed_result)
                     parsed_result.update({"filter": filter.to_dict()})
->>>>>>> 37b8792c
             return parsed_results
 
         return _parse
@@ -168,36 +159,4 @@
     def _get_persons_urls(
         self, filter: Filter, entity: Entity, team_id: int, dates: List[datetime]
     ) -> List[Dict[str, Any]]:
-<<<<<<< HEAD
-        return build_persons_urls(filter, entity, team_id, dates)
-=======
-        persons_url = []
-        for date in dates:
-            date_in_utc = datetime(
-                date.year,
-                date.month,
-                date.day,
-                getattr(date, "hour", 0),
-                getattr(date, "minute", 0),
-                getattr(date, "second", 0),
-                tzinfo=getattr(date, "tzinfo", pytz.UTC),
-            ).astimezone(pytz.UTC)
-            filter_params = filter.to_params()
-            extra_params = {
-                "entity_id": entity.id,
-                "entity_type": entity.type,
-                "entity_math": entity.math,
-                "date_from": filter.date_from if filter.display == TRENDS_CUMULATIVE else date_in_utc,
-                "date_to": date_in_utc,
-                "entity_order": entity.order,
-            }
-
-            parsed_params: Dict[str, str] = encode_get_request_params({**filter_params, **extra_params})
-            persons_url.append(
-                {
-                    "filter": extra_params,
-                    "url": f"api/projects/{team_id}/persons/trends/?{urllib.parse.urlencode(parsed_params)}",
-                }
-            )
-        return persons_url
->>>>>>> 37b8792c
+        return build_persons_urls(filter, entity, team_id, dates)