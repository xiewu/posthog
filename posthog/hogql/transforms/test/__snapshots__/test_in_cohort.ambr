# serializer version: 1
# name: TestInCohort.test_in_cohort_conjoined_dynamic
  '''
  -- ClickHouse
  
  SELECT events.event AS event 
  FROM events LEFT JOIN (
  SELECT cohortpeople.person_id AS cohort_person_id, 1 AS matched, cohortpeople.cohort_id AS cohort_id 
  FROM cohortpeople 
  WHERE and(equals(cohortpeople.team_id, 99999), equals(cohortpeople.cohort_id, XX), equals(cohortpeople.version, 0))) AS __in_cohort ON equals(__in_cohort.cohort_person_id, events.person_id) 
  WHERE and(equals(events.team_id, 99999), and(1, equals(events.event, %(hogql_val_0)s)), ifNull(equals(__in_cohort.matched, 1), 0)) 
  LIMIT 100 
  SETTINGS readonly=2, max_execution_time=60, allow_experimental_object_type=1, format_csv_allow_double_quotes=0, max_ast_elements=4000000, max_expanded_ast_elements=4000000, max_bytes_before_external_group_by=0
  
  -- HogQL
  
  SELECT event 
  FROM events LEFT JOIN (
  SELECT person_id AS cohort_person_id, 1 AS matched, cohort_id 
  FROM raw_cohort_people 
  WHERE and(equals(cohort_id, XX), equals(version, 0))) AS __in_cohort ON equals(__in_cohort.cohort_person_id, person_id) 
  WHERE and(and(1, equals(event, 'RANDOM_TEST_ID::UUID')), equals(__in_cohort.matched, 1)) 
  LIMIT 100
  '''
# ---
# name: TestInCohort.test_in_cohort_conjoined_int
  '''
  -- ClickHouse
  
  SELECT events.event AS event 
  FROM events LEFT JOIN (
  SELECT person_static_cohort.person_id AS cohort_person_id, 1 AS matched, person_static_cohort.cohort_id AS cohort_id 
  FROM person_static_cohort 
  WHERE and(equals(person_static_cohort.team_id, 99999), in(person_static_cohort.cohort_id, [1, 2, 3, 4, 5 /* ... */]))) AS __in_cohort ON equals(__in_cohort.cohort_person_id, events.person_id) 
  WHERE and(equals(events.team_id, 99999), 1, ifNull(equals(__in_cohort.matched, 1), 0)) 
  LIMIT 100 
  SETTINGS readonly=2, max_execution_time=60, allow_experimental_object_type=1, format_csv_allow_double_quotes=0, max_ast_elements=4000000, max_expanded_ast_elements=4000000, max_bytes_before_external_group_by=0
  
  -- HogQL
  
  SELECT event 
  FROM events LEFT JOIN (
  SELECT person_id AS cohort_person_id, 1 AS matched, cohort_id 
  FROM static_cohort_people 
<<<<<<< HEAD
  WHERE in(cohort_id, [6])) AS __in_cohort ON equals(__in_cohort.cohort_person_id, person_id) 
=======
  WHERE in(cohort_id, [11])) AS __in_cohort ON equals(__in_cohort.cohort_person_id, person_id) 
>>>>>>> daa0a27a
  WHERE and(1, equals(__in_cohort.matched, 1)) 
  LIMIT 100
  '''
# ---
# name: TestInCohort.test_in_cohort_conjoined_string
  '''
  -- ClickHouse
  
  SELECT events.event AS event 
  FROM events LEFT JOIN (
  SELECT person_static_cohort.person_id AS cohort_person_id, 1 AS matched, person_static_cohort.cohort_id AS cohort_id 
  FROM person_static_cohort 
  WHERE and(equals(person_static_cohort.team_id, 99999), in(person_static_cohort.cohort_id, [1, 2, 3, 4, 5 /* ... */]))) AS __in_cohort ON equals(__in_cohort.cohort_person_id, events.person_id) 
  WHERE and(equals(events.team_id, 99999), 1, ifNull(equals(__in_cohort.matched, 1), 0)) 
  LIMIT 100 
  SETTINGS readonly=2, max_execution_time=60, allow_experimental_object_type=1, format_csv_allow_double_quotes=0, max_ast_elements=4000000, max_expanded_ast_elements=4000000, max_bytes_before_external_group_by=0
  
  -- HogQL
  
  SELECT event 
  FROM events LEFT JOIN (
  SELECT person_id AS cohort_person_id, 1 AS matched, cohort_id 
  FROM static_cohort_people 
<<<<<<< HEAD
  WHERE in(cohort_id, [7])) AS __in_cohort ON equals(__in_cohort.cohort_person_id, person_id) 
=======
  WHERE in(cohort_id, [12])) AS __in_cohort ON equals(__in_cohort.cohort_person_id, person_id) 
>>>>>>> daa0a27a
  WHERE and(1, equals(__in_cohort.matched, 1)) 
  LIMIT 100
  '''
# ---
# name: TestInCohort.test_in_cohort_dynamic
  '''
  -- ClickHouse
  
  SELECT events.event AS event 
  FROM events LEFT JOIN (
  SELECT cohortpeople.person_id AS person_id, 1 AS matched 
  FROM cohortpeople 
  WHERE and(equals(cohortpeople.team_id, 99999), equals(cohortpeople.cohort_id, XX)) 
  GROUP BY cohortpeople.person_id, cohortpeople.cohort_id, cohortpeople.version 
  HAVING ifNull(greater(sum(cohortpeople.sign), 0), 0)) AS in_cohort__XX ON equals(in_cohort__XX.person_id, events.person_id) 
  WHERE and(equals(events.team_id, 99999), ifNull(equals(in_cohort__XX.matched, 1), 0), equals(events.event, %(hogql_val_0)s)) 
  LIMIT 100 
  SETTINGS readonly=2, max_execution_time=60, allow_experimental_object_type=1, format_csv_allow_double_quotes=0, max_ast_elements=4000000, max_expanded_ast_elements=4000000, max_bytes_before_external_group_by=0
  
  -- HogQL
  
  SELECT event 
  FROM events LEFT JOIN (
  SELECT person_id, 1 AS matched 
  FROM raw_cohort_people 
  WHERE equals(cohort_id, XX) 
  GROUP BY person_id, cohort_id, version 
  HAVING greater(sum(sign), 0)) AS in_cohort__XX ON equals(in_cohort__XX.person_id, person_id) 
  WHERE and(equals(in_cohort__XX.matched, 1), equals(event, 'RANDOM_TEST_ID::UUID')) 
  LIMIT 100
  '''
# ---
# name: TestInCohort.test_in_cohort_static
  '''
  -- ClickHouse
  
  SELECT events.event AS event 
  FROM events LEFT JOIN (
  SELECT person_static_cohort.person_id AS person_id, 1 AS matched 
  FROM person_static_cohort 
  WHERE and(equals(person_static_cohort.team_id, 99999), equals(person_static_cohort.cohort_id, XX))) AS in_cohort__XX ON equals(in_cohort__XX.person_id, events.person_id) 
  WHERE and(equals(events.team_id, 99999), ifNull(equals(in_cohort__XX.matched, 1), 0)) 
  LIMIT 100 
  SETTINGS readonly=2, max_execution_time=60, allow_experimental_object_type=1, format_csv_allow_double_quotes=0, max_ast_elements=4000000, max_expanded_ast_elements=4000000, max_bytes_before_external_group_by=0
  
  -- HogQL
  
  SELECT event 
  FROM events LEFT JOIN (
  SELECT person_id, 1 AS matched 
  FROM static_cohort_people 
  WHERE equals(cohort_id, XX)) AS in_cohort__XX ON equals(in_cohort__XX.person_id, person_id) 
  WHERE equals(in_cohort__XX.matched, 1) 
  LIMIT 100
  '''
# ---
# name: TestInCohort.test_in_cohort_strings
  '''
  -- ClickHouse
  
  SELECT events.event AS event 
  FROM events LEFT JOIN (
  SELECT person_static_cohort.person_id AS person_id, 1 AS matched 
  FROM person_static_cohort 
  WHERE and(equals(person_static_cohort.team_id, 99999), equals(person_static_cohort.cohort_id, XX))) AS in_cohort__XX ON equals(in_cohort__XX.person_id, events.person_id) 
  WHERE and(equals(events.team_id, 99999), ifNull(equals(in_cohort__XX.matched, 1), 0)) 
  LIMIT 100 
  SETTINGS readonly=2, max_execution_time=60, allow_experimental_object_type=1, format_csv_allow_double_quotes=0, max_ast_elements=4000000, max_expanded_ast_elements=4000000, max_bytes_before_external_group_by=0
  
  -- HogQL
  
  SELECT event 
  FROM events LEFT JOIN (
  SELECT person_id, 1 AS matched 
  FROM static_cohort_people 
  WHERE equals(cohort_id, XX)) AS in_cohort__XX ON equals(in_cohort__XX.person_id, person_id) 
  WHERE equals(in_cohort__XX.matched, 1) 
  LIMIT 100
  '''
# ---<|MERGE_RESOLUTION|>--- conflicted
+++ resolved
@@ -42,11 +42,7 @@
   FROM events LEFT JOIN (
   SELECT person_id AS cohort_person_id, 1 AS matched, cohort_id 
   FROM static_cohort_people 
-<<<<<<< HEAD
-  WHERE in(cohort_id, [6])) AS __in_cohort ON equals(__in_cohort.cohort_person_id, person_id) 
-=======
   WHERE in(cohort_id, [11])) AS __in_cohort ON equals(__in_cohort.cohort_person_id, person_id) 
->>>>>>> daa0a27a
   WHERE and(1, equals(__in_cohort.matched, 1)) 
   LIMIT 100
   '''
@@ -70,11 +66,7 @@
   FROM events LEFT JOIN (
   SELECT person_id AS cohort_person_id, 1 AS matched, cohort_id 
   FROM static_cohort_people 
-<<<<<<< HEAD
-  WHERE in(cohort_id, [7])) AS __in_cohort ON equals(__in_cohort.cohort_person_id, person_id) 
-=======
   WHERE in(cohort_id, [12])) AS __in_cohort ON equals(__in_cohort.cohort_person_id, person_id) 
->>>>>>> daa0a27a
   WHERE and(1, equals(__in_cohort.matched, 1)) 
   LIMIT 100
   '''
